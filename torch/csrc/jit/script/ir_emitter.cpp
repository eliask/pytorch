--- conflicted
+++ resolved
@@ -1890,62 +1890,6 @@
             << out_of_place_method_name << " method";
       }
 
-<<<<<<< HEAD
-      // Insert call to the magic method
-      MethodValue method_value(lhsValue, magic_method_name);
-      auto result = method_value.call(stmt.range(), method, {rhs}, {}, 0)
-                        ->asValue(stmt.range(), method);
-
-        // x += y is equivalent to x = x.__iadd__(y) or x = x.__add__(y) if
-        // __iadd__ is not present, so set the value to the function's return
-        // value
-        lhsSugaredVar->setAttr(
-            stmt.range(), method, lhs.selector().name(), result);
-      } else {
-        const auto rhs = NamedValue(stmt.rhs().range(), emitExpr(stmt.rhs()))
-                             .value(*method.graph());
-        auto rhsValue = emitBuiltinCall(
-            stmt.range(),
-            *method.graph(),
-            getAugOp(stmt, lhsValue->type()),
-            {lhsValue, rhs},
-            {},
-            /*self=*/c10::nullopt);
-        lhsSugaredVar->setAttr(
-            stmt.range(), method, lhs.selector().name(), rhsValue);
-      }
-    }
-
-  void emitAugAssignmentToVar(const AugAssign& stmt) {
-    const auto lhs = Var(stmt.lhs());
-    const auto lhsValue = environment_stack->getSugaredVar(lhs.name())
-                              ->asValue(lhs.range(), method);
-    auto lhsType = lhsValue->type();
-    if (lhsType->isSubtypeOf(TensorType::get()) ||
-        lhsType->cast<c10::ListType>()) {
-      // for tensors, emit the corresponding in-place op
-      const auto rhs = NamedValue(stmt.rhs().range(), emitExpr(stmt.rhs()));
-      const auto self = NamedValue(stmt.lhs().range(), "self", lhsValue);
-      const auto output = emitBuiltinCall(
-          stmt.range(),
-          *method.graph(),
-          getAugOp(stmt, lhsValue->type()),
-          {rhs},
-          {},
-          self);
-
-      environment_stack->setVar(lhs.range(), lhs.name().name(), output);
-    } else {
-      // for primitive types, desugar into a simple assignment
-      //   e.g. foo += 1 becomes foo.2 = foo + 1
-      Ident lhs = Var(stmt.lhs()).name();
-      Expr expr = BinOp::create(
-          stmt.range(),
-          stmt.aug_op(),
-          Var::create(lhs.range(), lhs),
-          stmt.rhs());
-      environment_stack->setVar(lhs.range(), lhs.name(), emitExpr(expr));
-=======
       // x += y is equivalent to x = x.__iadd__(y) or x = x.__add__(y) if
       // __iadd__ is not present
       return MethodValue(lhs, magic_method_name)
@@ -1961,7 +1905,6 @@
           /*inputs=*/{lhs, rhs},
           /*attributes=*/{},
           /*self=*/c10::nullopt);
->>>>>>> f5952cf7
     }
   }
 
@@ -2801,7 +2744,7 @@
     // respectively, users are allowed to not pass `args` and `kwargs`.
     TreeList args_kwargs_trees(input_trees.begin() + 2, input_trees.end());
 
-    // Get user function.
+    // Get user callable.
     auto& callablePtrs = user_callable_sugared_value->callees();
     TORCH_INTERNAL_ASSERT(
         callablePtrs.size() == 1,
