#pragma once

#include <ATen/core/ivalue.h>
#include <ATen/core/jit_type.h>

namespace torch {
namespace jit {

TORCH_API at::TypePtr getCustomClass(const std::string& name);

TORCH_API bool isCustomClass(const c10::IValue& v);

using GetCustomClassFnType = at::TypePtr (*)(const std::string&);
// Use this to set the function for retrieving custom classes
//
// This is necessary because the custom classes implementation
// is not in ATen core, but the schema type parser is, which
// can resolve custom classes as type expressions.
TORCH_API void setGetCustomClassFn(GetCustomClassFnType fn);

<<<<<<< HEAD
TORCH_API int registerCustomClassHandler();
=======
TORCH_API int register_custom_class_handler();
>>>>>>> c26b4efc

} // namespace jit
} // namespace torch<|MERGE_RESOLUTION|>--- conflicted
+++ resolved
@@ -18,11 +18,7 @@
 // can resolve custom classes as type expressions.
 TORCH_API void setGetCustomClassFn(GetCustomClassFnType fn);
 
-<<<<<<< HEAD
-TORCH_API int registerCustomClassHandler();
-=======
 TORCH_API int register_custom_class_handler();
->>>>>>> c26b4efc
 
 } // namespace jit
 } // namespace torch