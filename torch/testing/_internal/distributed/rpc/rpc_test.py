--- conflicted
+++ resolved
@@ -4,18 +4,12 @@
 import unittest
 from collections import namedtuple
 from datetime import timedelta
-from typing import Dict, Tuple
 from unittest import mock
 
 import torch
 import torch.distributed as dist
 import torch.distributed.rpc as rpc
-<<<<<<< HEAD
-import torch.testing._internal.dist_utils
-from torch import Tensor
-=======
 import torch.testing._internal.dist_utils as dist_utils
->>>>>>> 4460c8b0
 from torch.distributed.rpc import RRef, _get_debug_info, _rref_context_get_debug_info
 from torch.distributed.rpc.api import _use_rpc_pickler
 from torch.distributed.rpc.internal import PythonUDF, RPCExecMode, _internal_rpc_pickler
@@ -239,6 +233,7 @@
         tensor /= i + 1
     return 0
 
+
 @torch.jit.script
 def heavy_rpc_torchscript(tensor):
     for i in range(1, 100):
@@ -246,6 +241,7 @@
         tensor /= i + 1
     return 0
 
+
 def raise_func():
     raise ValueError("Expected error")
 
@@ -261,7 +257,6 @@
 def clear_global_rref():
     global global_rref
     global_rref = None
-
 
 
 # load_tests from common_utils is used to automatically filter tests for
@@ -820,71 +815,6 @@
             fut.wait()
 
     @dist_init
-<<<<<<< HEAD
-    def test_torchscript_function(self):
-        # Call ScriptFunction remotely from Python.
-        dst_worker_name = "worker{}".format((self.rank + 1) % self.world_size)
-        local_ret = one_arg(torch.ones(2, 2))
-        ret = rpc.rpc_sync(dst_worker_name, one_arg, args=(torch.ones(2, 2),))
-        self.assertEqual(ret, local_ret)
-        rref = rpc.remote(dst_worker_name, one_arg, args=(torch.ones(2, 2),))
-        self.assertEqual(rref.to_here(), local_ret)
-        # create rref to itself
-        local_rref = rpc.remote("worker{}".format(self.rank), one_arg, args=(torch.ones(2, 2),))
-        self.assertEqual(local_rref.to_here(), local_ret)
-
-    @dist_init
-    def test_torchscript_function_exception(self):
-        dst_worker_name = "worker{}".format((self.rank + 1) % self.world_size)
-        with self.assertRaisesRegex(RuntimeError, r"one_arg\(\) expected at most"):
-            ret = rpc.rpc_sync(dst_worker_name, one_arg, args=(10, 20))
-
-        with self.assertRaisesRegex(
-            RuntimeError, r"one_arg\(\) expected at most"
-        ):
-            rref = rpc.remote(dst_worker_name, one_arg, args=(10, 20))
-
-    @dist_init
-    def test_torchscript_functions_not_supported(self):
-        # Right now _rpc_sync_torchscript does not accept annotated torchscript
-        # class name or script module class name or their class method names.
-        # But rpc_sync still accepts script class name and run it in
-        # the same code path as python call.
-        # Currently neither rpc_sync or _rpc_sync_torchscript is allowed to
-        # accept script module and script module method.
-        n = self.rank + 1
-        dst_rank = n % self.world_size
-        with self.assertRaisesRegex(
-            RuntimeError, "attempted to get undefined function"
-        ):
-            ret = rpc._rpc_sync_torchscript(
-                "worker{}".format(dst_rank), MyScriptClass, args=()
-            )
-        ret = rpc.rpc_sync("worker{}".format(dst_rank), MyScriptClass, args=())
-
-        with self.assertRaisesRegex(
-            RuntimeError, "attempted to get undefined function"
-        ):
-            ret = rpc._rpc_sync_torchscript(
-                "worker{}".format(dst_rank), MyScriptModule, args=()
-            )
-
-        with self.assertRaisesRegex(
-            RuntimeError, "attempted to get undefined function"
-        ):
-            ret = rpc._rpc_sync_torchscript(
-                "worker{}".format(dst_rank), MyScriptModule().my_method, args=()
-            )
-        # Python 3.5 and Python 3.6 throw different error message, the only
-        # common word can be greped is "pickle".
-        with self.assertRaisesRegex(Exception, "pickle"):
-            ret = rpc.rpc_sync(
-                "worker{}".format(dst_rank), MyScriptModule().my_method, args=()
-            )
-
-    @dist_init
-=======
->>>>>>> 4460c8b0
     def test_nested_rpc(self):
         n = self.rank + 1
         dst_rank = n % self.world_size
@@ -923,7 +853,9 @@
 
     @dist_init
     def test_stress_heavy_rpc_torchscript(self):
-        self._stress_test_rpc(heavy_rpc_torchscript, repeat=20, args=(torch.ones(100, 100),))
+        self._stress_test_rpc(
+            heavy_rpc_torchscript, repeat=20, args=(torch.ones(100, 100),)
+        )
 
     @dist_init
     def test_builtin_remote_ret(self):
@@ -1701,335 +1633,4 @@
             with self.assertRaisesRegex(
                 AttributeError, "RPC pickler does not serialize"
             ):
-<<<<<<< HEAD
-                rpc.rpc_sync(callee_worker, foo_add, args=())
-        self.assertTrue(torch.distributed.rpc.api._default_pickler is _internal_rpc_pickler)
-
-
-@unittest.skipIf(
-    sys.version_info < (3, 0),
-    "Pytorch distributed rpc package " "does not support python2",
-)
-class RpcJitTest(RpcAgentTestFixture):
-    @dist_init
-    def test_rref_as_arg(self):
-        n = self.rank + 1
-        dst_rank = n % self.world_size
-        rref_var = rpc_return_rref("worker{}".format(dst_rank))
-
-        @torch.jit.script
-        def rref_tensor_to_here(rref_var):
-            # type: (RRef[Tensor]) -> Tensor
-            return rref_var.to_here()
-
-        res = rref_tensor_to_here(rref_var)
-        self.assertEqual(res, torch.ones(2, 2) + 1)
-
-    @dist_init
-    def test_rref_is_owner(self):
-        n = self.rank + 1
-        dst_rank = n % self.world_size
-        rref_var = rpc_return_rref("worker{}".format(dst_rank))
-
-        @torch.jit.script
-        def rref_tensor_is_owner(rref_var):
-            # type: (RRef[Tensor]) -> bool
-            return rref_var.is_owner()
-
-        res = rref_tensor_is_owner(rref_var)
-        self.assertEqual(res, False)
-
-    @dist_init
-    def test_rpc_async_op(self):
-        # Call functions remotely from Script.
-
-        # Define Script functions on both client and server sides.
-        @torch.jit.script
-        def two_args_two_kwargs(
-            first_arg,
-            second_arg,
-            first_kwarg=torch.tensor([3, 3]),
-            second_kwarg=torch.tensor([4, 4]),
-        ):
-            return first_arg + second_arg + first_kwarg + second_kwarg
-
-        @torch.jit.script
-        def assorted_types_args_kwargs(
-            tensor_arg: Tensor,  # noqa: E999
-            str_arg: str,
-            int_arg: int,
-            tensor_kwarg: Tensor = torch.tensor([2, 2]),
-            str_kwarg: str = "str_kwarg",
-            int_kwarg: int = 2,
-        ):
-            return tensor_arg + tensor_kwarg, str_arg + str_kwarg, int_arg + int_kwarg
-
-        @torch.jit.script
-        def no_arg():
-            return 0
-
-        @torch.jit.script
-        def raise_script():
-            raise RuntimeError("Expected error")
-            return 0
-
-        if self.rank != 0:
-            return
-
-        dst_worker_name = "worker{}".format((self.rank + 1) % self.world_size)
-
-        @torch.jit.script
-        def rpc_async_call_remote_torchscript_in_torchscript(
-            dst_worker_name: str, args: Tuple[Tensor, Tensor], kwargs: Dict[str, Tensor]
-        ):
-            fut = rpc.api.rpc_async(
-                dst_worker_name, two_args_two_kwargs, args, kwargs
-            )
-            ret = fut.wait()
-            return ret
-
-        from torch.testing import FileCheck
-
-        FileCheck().check("dst_worker_name").run(
-            str(rpc_async_call_remote_torchscript_in_torchscript.graph)
-        )
-
-        # Case, All kwargs are populated by default values.
-        args = (torch.tensor([1, 1]), torch.tensor([2, 2]))
-        kwargs = {}
-        ret = rpc_async_call_remote_torchscript_in_torchscript(
-            dst_worker_name, args, kwargs
-        )
-        self.assertEqual(ret, torch.tensor([10, 10]))
-
-        # Case, Some kwargs are populated by defaults.
-        args = (torch.tensor([1, 1]), torch.tensor([2, 2]))
-        kwargs = {"first_kwarg": torch.tensor([2, 2])}
-        ret = rpc_async_call_remote_torchscript_in_torchscript(
-            dst_worker_name, args, kwargs
-        )
-        self.assertEqual(ret, torch.tensor([9, 9]))
-
-        # Case, All kwargs are specified.
-        args = (torch.tensor([1, 1]), torch.tensor([2, 2]))
-        kwargs = {
-            "first_kwarg": torch.tensor([2, 2]),
-            "second_kwarg": torch.tensor([3, 3]),
-        }
-        ret = rpc_async_call_remote_torchscript_in_torchscript(
-            dst_worker_name, args, kwargs
-        )
-        self.assertEqual(ret, torch.tensor([8, 8]))
-
-        # Case, kwargs in the front can be specified by extra args.
-        @torch.jit.script
-        def rpc_async_call_remote_torchscript_in_torchscript_with_extra_arg(
-            dst_worker_name: str,
-            args: Tuple[Tensor, Tensor, Tensor],
-            kwargs: Dict[str, Tensor],
-        ):
-            fut = rpc.api.rpc_async(
-                dst_worker_name, two_args_two_kwargs, args, kwargs
-            )
-            ret = fut.wait()
-            return ret
-
-        args = (
-            torch.tensor([1, 1]),
-            torch.tensor([2, 2]),
-            # This extra arg will be fed to the first kwarg.
-            torch.tensor([2, 2]),
-        )
-        kwargs = {"second_kwarg": torch.tensor([3, 3])}
-        ret = rpc_async_call_remote_torchscript_in_torchscript_with_extra_arg(
-            dst_worker_name, args, kwargs
-        )
-        self.assertEqual(ret, torch.tensor([8, 8]))
-
-        # Case, args and kwargs contain different types.
-        @torch.jit.script
-        def rpc_async_call_remote_torchscript_in_torchscript_with_assorted_types(
-            dst_worker_name: str
-        ):
-            args = (torch.tensor([1, 1]), "str_arg", 1)
-            # Must annotate the value type as `Any`, because JIT type inference
-            # does not support multiple types when defining a Dict.
-            # The error JIT gives is,
-            # "Dict values must contain only a single type, "
-            # "expected: Tensor but found str instead."
-            kwargs: Dict[str, Any] = {
-                "tensor_kwarg": torch.tensor([3, 3]),
-                "str_kwarg": "_str_kwarg",
-                "int_kwarg": 3,
-            }
-            fut = rpc.api.rpc_async(
-                dst_worker_name, assorted_types_args_kwargs, args, kwargs
-            )
-            ret = fut.wait()
-            return ret
-
-        ret = rpc_async_call_remote_torchscript_in_torchscript_with_assorted_types(
-            dst_worker_name
-        )
-        self.assertEqual(ret, (torch.tensor([4, 4]), "str_arg_str_kwarg", 4))
-
-        # Case, kwargs not passed.
-        @torch.jit.script
-        def rpc_async_call_remote_torchscript_in_torchscript_without_kwargs_passed(
-            dst_worker_name: str
-        ):
-            args = ()
-            fut = rpc.api.rpc_async(
-                dst_worker_name, no_arg, args,
-            )
-            ret = fut.wait()
-            return ret
-
-        ret = rpc_async_call_remote_torchscript_in_torchscript_without_kwargs_passed(
-            dst_worker_name
-        )
-        self.assertEqual(ret, 0)
-
-        # Case, args, kwargs not passed.
-        @torch.jit.script
-        def rpc_async_call_remote_torchscript_in_torchscript_without_args_kwargs_passed(
-            dst_worker_name: str
-        ):
-            fut = rpc.api.rpc_async(
-                dst_worker_name, no_arg,
-            )
-            ret = fut.wait()
-            return ret
-
-        ret = rpc_async_call_remote_torchscript_in_torchscript_without_args_kwargs_passed(
-            dst_worker_name
-        )
-        self.assertEqual(ret, 0)
-
-        # Case, less args are specified.
-        # Notice, args matching happens during scripting.
-        with self.assertRaisesRegex(RuntimeError, "Argument second_arg not provided"):
-
-            @torch.jit.script
-            def rpc_async_call_remote_torchscript_in_torchscript_with_less_args(
-                dst_worker_name: str,
-            ):
-                args = (torch.tensor([1, 1]),)
-                kwargs = {}
-                fut = rpc.api.rpc_async(
-                    dst_worker_name, two_args_two_kwargs, args, kwargs
-                )
-                ret = fut.wait()
-                return ret
-
-        # Case, more args are specified.
-        # Notice, args matching happens during scripting.
-        with self.assertRaisesRegex(
-            RuntimeError,
-            "Expected at most 4 arguments but found 5 positional arguments",
-        ):
-
-            @torch.jit.script
-            def rpc_async_call_remote_torchscript_in_torchscript_with_more_args(
-                dst_worker_name: str,
-            ):
-                args = (
-                    torch.tensor([1, 1]),
-                    torch.tensor([2, 2]),
-                    torch.tensor([3, 3]),
-                    torch.tensor([4, 4]),
-                    torch.tensor([5, 5]),
-                )
-                kwargs = {}
-                fut = rpc.api.rpc_async(
-                    dst_worker_name, two_args_two_kwargs, args, kwargs
-                )
-                ret = fut.wait()
-                return ret
-
-        # Case, unexepected kwarg is specified.
-        # Notice, kwargs matching happens during execution.
-        @torch.jit.script
-        def rpc_async_call_remote_torchscript_in_torchscript_with_unexpected_kwarg(
-            dst_worker_name: str,
-        ):
-            args = (torch.tensor([1, 1]), torch.tensor([2, 2]))
-            kwargs = {"third_kwarg": torch.tensor([1, 1])}
-            fut = rpc.api.rpc_async(
-                dst_worker_name, two_args_two_kwargs, args, kwargs
-            )
-            ret = fut.wait()
-            return ret
-
-        with self.assertRaisesRegex(RuntimeError, "There is unknown kwarg given"):
-            ret = rpc_async_call_remote_torchscript_in_torchscript_with_unexpected_kwarg(
-                dst_worker_name
-            )
-            self.assertEqual(ret, 0)
-
-        # Case, call Python function remotely from Script.
-        @torch.jit.script
-        def rpc_async_call_remote_py_function_in_torchscript(dst_worker_name: str):
-            args = ()
-            kwargs = {}
-            fut = rpc.api.rpc_async(
-                dst_worker_name, light_rpc, args, kwargs
-            )
-            ret = fut.wait()
-            return ret
-
-        with self.assertRaisesRegex(
-            RuntimeError, "attempted to get undefined function"
-        ):
-            ret = rpc_async_call_remote_py_function_in_torchscript(dst_worker_name)
-            self.assertEqual(ret, 0)
-
-        # Case, call Script function that raises remotely from Script.
-        # Notice, TorchScript always translates(emits) Python `raise` statement,
-        # as the exception message string, "Exception",
-        # no matter what exception type and excetpion message are in the statement,
-        @torch.jit.script
-        def rpc_async_call_remote_raising_torchscript_in_torchscript(
-            dst_worker_name: str
-        ):
-            args = ()
-            kwargs = {}
-            fut = rpc.api.rpc_async(
-                dst_worker_name, raise_script, args, kwargs
-            )
-            ret = fut.wait()
-            return ret
-
-        with self.assertRaisesRegex(RuntimeError, "Exception"):
-            ret = rpc_async_call_remote_raising_torchscript_in_torchscript(
-                dst_worker_name
-            )
-            self.assertEqual(ret, 0)
-
-        # Case, call Script function that not exists remotely from Script.
-        @torch.jit.script
-        def nonexisting_script():
-            return 0
-
-        @torch.jit.script
-        def rpc_async_call_remote_nonexisting_torchscript_in_torchscript(
-            dst_worker_name: str
-        ):
-            args = ()
-            kwargs = {}
-            fut = rpc.api.rpc_async(
-                dst_worker_name, nonexisting_script, args, kwargs
-            )
-            ret = fut.wait()
-            return ret
-
-        with self.assertRaisesRegex(
-            RuntimeError, "attempted to get undefined function nonexisting_script"
-        ):
-            ret = rpc_async_call_remote_nonexisting_torchscript_in_torchscript(
-                dst_worker_name
-            )
-            self.assertEqual(ret, 0)
-=======
-                rpc.rpc_sync(callee_worker, foo_add, args=())
->>>>>>> 4460c8b0
+                rpc.rpc_sync(callee_worker, foo_add, args=())