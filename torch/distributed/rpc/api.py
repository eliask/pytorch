from . import (
    RpcBackendOptions,
    WorkerInfo,
    _cleanup_python_rpc_handler,
    _destroy_rref_context,
    _invoke_remote_builtin,
    _invoke_remote_python_udf,
    _invoke_rpc_builtin,
    _invoke_rpc_python_udf,
<<<<<<< HEAD
    _invoke_rpc_script,
    _set_rpc_timeout,
=======
>>>>>>> 02c3493a
    _start_rpc_agent,
    backend_registry,
)
from .internal import (
    PythonUDF,
    RPCExecMode,
    _internal_rpc_pickler,
    _start_record_function,
)

import contextlib
from datetime import timedelta
import functools
import numbers
import sys
import logging
import threading
import torch
import torch.distributed as dist

<<<<<<< HEAD
from torch._jit_internal import _qualified_name
logging.basicConfig()
logger = logging.getLogger(__name__)
=======
>>>>>>> 02c3493a

_agent = None
# NB: Ignoring RRef leaks during shutdown. Without this, applications have to
# make sure there is no references to any RRef in the application code and
# Python GC has done its job to delete those RRefs. This is could result in bad
# debugging experiences especially when for large applications. Therefore, by
# default, we are going to ignore RRef leaks during shutdown. This is usually
# fine as shutdown means applications have done training and no longer care
# about states.
#
# To enable RRef leak checking, set this _ignore_rref_leak to False
_ignore_rref_leak = True
_default_pickler = _internal_rpc_pickler

@contextlib.contextmanager
def _use_rpc_pickler(rpc_pickler):
    r"""
    rpc_pickler: (.internal._InternalRPCPickler) Overrides the default RPC pickler
    """
    global _default_pickler
    _default_pickler = rpc_pickler
    try:
        yield
    finally:
        _default_pickler = _internal_rpc_pickler


def _require_initialized(func):
    @functools.wraps(func)
    def wrapper(*args, **kwargs):
        if _agent is None:
            raise RuntimeError(
                "RPC has not been initialized. Call "
                "torch.distributed.rpc.init_rpc first."
            )
        return func(*args, **kwargs)
    return wrapper


# States used by `def _wait_all_workers()`.
# `_ALL_WORKER_NAMES` is initialized on initiaizing RPC layer.
_ALL_WORKER_NAMES = None
# `_SHUTDOWN_INTENT_WORKER_NAMES` is an empty set at beginning.
# It's only used by leader worker. Leader worker is elected as the first
# worker in a sorted worker name list.
# Whenever there is a worker showing shutdown intention to the leader, by
# calling _wait_all_workers()`, the leader adds this worker's name to the set.
# The leader also adds itself's name to the set on calling
# `_wait_all_workers()`. We need this because, we confine `_wait_all_workers()`
# to be called only once, by examing if leader's name has been added to the set.
_SHUTDOWN_INTENT_WORKER_NAMES = set()
# Once `_SHUTDOWN_INTENT_WORKER_NAMES == _ALL_WORKER_NAMES`,
# we flip `_SHUTDOWN_PROCEED_SIGNAL` on the leader, and leader will send RPCs
# to follower workers to flip their `_SHUTDOWN_PROCEED_SIGNAL`s.
_SHUTDOWN_PROCEED_SIGNAL = threading.Event()


def _on_leader_follower_report_shutdown_intent(worker_name):
    assert (
        worker_name in _ALL_WORKER_NAMES
    ), "{worker_name} is not expected by leader.".format(worker_name=worker_name)
    assert (
        worker_name not in _SHUTDOWN_INTENT_WORKER_NAMES
    ), "{worker_name} reported intent twice. ".format(worker_name=worker_name)
    _SHUTDOWN_INTENT_WORKER_NAMES.add(worker_name)
    if _ALL_WORKER_NAMES == _SHUTDOWN_INTENT_WORKER_NAMES:
        _set_proceed_shutdown_signal()


def _set_proceed_shutdown_signal():
    assert not _SHUTDOWN_PROCEED_SIGNAL.is_set(), "Termination signal got set twice."
    _SHUTDOWN_PROCEED_SIGNAL.set()


@_require_initialized
def _wait_all_workers():
    r"""
    Block until all local and remote RPC processes reach this method and wait
    for all outstanding work to complete. Every RPC process must call this
    method before exit to perform a graceful shutdown. This should be used to
    terminate the RPC framework, and there is no guarantee that the RPC
    framework will work after this method returns.
    """
    assert (
        _ALL_WORKER_NAMES is not None
    ), "`_ALL_WORKER_NAMES` is not initialized for `def _wait_all_workers`."
    leader_worker_name = sorted(_ALL_WORKER_NAMES)[0]

    self_worker_name = _agent.get_worker_info().name
    assert (
        self_worker_name not in _SHUTDOWN_INTENT_WORKER_NAMES
    ), "Can not call `_wait_all_workers()` twice."

    is_leader_worker = leader_worker_name == self_worker_name

    # Phase 1: Followers send intents.
    # All followers report intents to the leader.
    if is_leader_worker:
        _on_leader_follower_report_shutdown_intent(self_worker_name)
    else:
        rpc_sync(
            leader_worker_name,
            _on_leader_follower_report_shutdown_intent,
            args=(self_worker_name,),
        )

    _SHUTDOWN_PROCEED_SIGNAL.wait()

    # Phase 2: Leader asks followers to proceed.
    # Leader's signal is the first to be unblocked,
    # after receiving all followers' intents.
    if is_leader_worker:
        # The leader sends out proceeed signals to all followers.
        timeout = timedelta(seconds=5)
        _set_rpc_timeout(timeout)
        worker_name_to_response_future_dict = dict()
        for follower_worker_name in _ALL_WORKER_NAMES - {leader_worker_name}:
            fut = rpc_async(follower_worker_name, _set_proceed_shutdown_signal, args=())
            worker_name_to_response_future_dict[follower_worker_name] = fut
        for follower_worker_name, fut in worker_name_to_response_future_dict.items():
            try:
                fut.wait()
            except RuntimeError as ex:
                logger.error(
                    "{worker_name} failed to respond to 'Shutdown Proceed.' request in {timeout}".format(
                        worker_name=follower_worker_name,
                        timeout=timeout,
                    )
                )


@_require_initialized
def shutdown(graceful=True):
    r"""
    Perform a shutdown of the RPC agent, and then destroy the RPC agent. This
    stops the local agent from  accepting outstanding requests, and shuts
    down the RPC framework by terminating all RPC threads. If graceful=True,
    then this will block until all local and remote RPC processes reach this
    method and wait for all outstanding work to complete. Otherwise, if
    graceful=False, then this is a local shutdown, and it does not wait for
    other RPC processes to reach this method.

    Arguments:
        graceful (bool): Whether to do a graceful shutdown or not. If True,
                         this will block until all local and remote RPC
                         processes have reached this method and wait for all
                         outstanding work to complete.

    Example::
        Make sure that ``MASTER_ADDRESS`` and ``MASTER_PORT`` are set properly
        on both workers. Refer to :meth:`~torch.distributed.init_process_group`
        API for more details. For example,

        >>> export MASTER_ADDRESS=localhost
        >>> export MASTER_port=5678

        Then run the following code in two different processes:

        >>> # On worker 0:
        >>> import torch
        >>> import torch.distributed.rpc as rpc
        >>> rpc.init_rpc("worker0", rank=0, world_size=2)
        >>> # do some work
        >>> result = rpc.rpc_sync("worker1", torch.add, args=(torch.ones(1), 1))
        >>> # ready to shutdown
        >>> rpc.shutdown()

        >>> # On worker 1:
        >>> import torch.distributed.rpc as rpc
        >>> rpc.init_rpc("worker1", rank=1, world_size=2)
        >>> # wait for worker 0 to finish work, and then shutdown.
        >>> rpc.shutdown()
    """
    global _agent

    if graceful:
        _wait_all_workers()
        _agent.join()
    try:
        # This might raise a `TORCH_CHECK()` exception.
        _destroy_rref_context(_ignore_rref_leak)
    finally:
        _agent.shutdown()
        # clean up python rpc handler in shutdown(), see comments in
        # PythonRpcHandler::cleanup(), call it in python API because the
        # cleanup() function has python dependency, it assumes python
        # interpreter exists
        _cleanup_python_rpc_handler()
        _agent = None


# TODO: add a context manager to wrap _init_rpc_backend and shutdown
def _init_rpc_backend(
    backend=backend_registry.BackendType.PROCESS_GROUP,
    store=None,
    name=None,
    rank=-1,
    world_size=-1,
    rpc_backend_options=None,
):

    if sys.version_info < (3, 0):
        raise RuntimeError("RPC package does not support Python2.")

    _validate_rpc_args(backend, store, name, rank, world_size, rpc_backend_options)

    global _agent

    if _agent:
        raise RuntimeError("RPC is already initialized")

    # Initialize RPC.
    _agent = backend_registry.init_backend(
        backend,
        store=store,
        name=name,
        rank=rank,
        world_size=world_size,
        rpc_backend_options=rpc_backend_options,
    )

    worker_infos = _agent.get_worker_infos()
    global _ALL_WORKER_NAMES
    _ALL_WORKER_NAMES = {worker_info.name for worker_info in worker_infos}

    _start_rpc_agent(_agent)


@_require_initialized
def get_worker_info(worker_name=None):
    r"""
    Get :class:`~torch.distributed.rpc.WorkerInfo` of a given worker name.
    Use this :class:`~torch.distributed.rpc.WorkerInfo` to avoid passing an
    expensive string on every invocation.

    Arguments:
        worker_name (str): the string name of a worker. If ``None``, return the
                           the id of the current worker. (default ``None``)

    Returns:
        :class:`~torch.distributed.rpc.WorkerInfo` instance for the given
        ``worker_name`` or :class:`~torch.distributed.rpc.WorkerInfo` of the
        current worker if ``worker_name`` is ``None``.
    """
    if worker_name:
        return _agent.get_worker_info(worker_name)
    else:
        return _agent.get_worker_info()


def _to_worker_info(name_or_info):
    if isinstance(name_or_info, WorkerInfo):
        return name_or_info
    elif isinstance(name_or_info, str):
        return get_worker_info(name_or_info)
    else:
        raise ValueError("Cannot get WorkerInfo from name {}".format(name_or_info))

def _validate_rpc_args(backend, store, name, rank, world_size, rpc_backend_options):
    type_mapping = {
        backend: backend_registry.BackendType,
        store: dist.Store,
        name: str,
        rank: numbers.Integral,
        world_size: numbers.Integral,
        rpc_backend_options: RpcBackendOptions,
    }
    for arg, arg_type in type_mapping.items():
        if not isinstance(arg, arg_type):
            raise RuntimeError(
                "Argument {} must be of type {} but got type {}".format(
                    arg, arg_type, type(arg)
                )
            )


@_require_initialized
def remote(to, func, args=None, kwargs=None):
    r"""
    Make a remote call to run ``func`` on worker ``to`` and return an
    :class:`~torch.distributed.rpc.RRef` to the result value immediately.
    Worker ``to`` will be the owner of the returned
    :class:`~torch.distributed.rpc.RRef`, and the worker calling ``remote`` is
    a user. The owner manages the global reference count of its
    :class:`~torch.distributed.rpc.RRef`, and the owner
    :class:`~torch.distributed.rpc.RRef` is only destructed when globally there
    are no living references to it.

    Arguments:
        to (str or WorkerInfo): id or name of the destination worker.
        func (callable): builtin functions (like :meth:`torch.add`).
        args (tuple): the argument tuple for the ``func`` invocation.
        kwargs (dict): is a dictionary of keyword arguments for the ``func``
                       invocation.

    Returns:
        A user :class:`~torch.distributed.rpc.RRef` instance to the result
        value. Use the blocking API :meth:`torch.distributed.rpc.RRef.to_here`
        to retrieve the result value locally.

    Example::
        Make sure that ``MASTER_ADDRESS`` and ``MASTER_PORT`` are set properly
        on both workers. Refer to :meth:`~torch.distributed.init_process_group`
        API for more details. For example,

        >>> export MASTER_ADDRESS=localhost
        >>> export MASTER_port=5678

        Then run the following code in two different processes:

        >>> # On worker 0:
        >>> import torch
        >>> import torch.distributed.rpc as rpc
        >>> rpc.init_rpc("worker0", rank=0, world_size=2)
        >>> rref1 = rpc.remote("worker1", torch.add, args=(torch.ones(2), 3))
        >>> rref2 = rpc.remote("worker1", torch.add, args=(torch.ones(2), 1))
        >>> x = rref1.to_here() + rref2.to_here()
        >>> rpc.shutdown()

        >>> # On worker 1:
        >>> import torch.distributed.rpc as rpc
        >>> rpc.init_rpc("worker1", rank=1, world_size=2)
        >>> rpc.shutdown()
    """
    qualified_name = torch.jit._find_builtin(func)
    info = _to_worker_info(to)

    # If profiling is enabled, kick off the timer and retrieve back a
    # RecordFunction instance.
    rf = None
    if torch.autograd._profiler_enabled():
        rf = _start_record_function(
            RPCExecMode.REMOTE,
            str(qualified_name) if qualified_name is not None else func.__qualname__,
            get_worker_info().name,
            info.name,
        )

    args = args if args else ()
    kwargs = kwargs if kwargs else {}

    if qualified_name is not None:
        return _invoke_remote_builtin(
            _agent, info, qualified_name, rf, *args, **kwargs)
    else:
        (pickled_python_udf, tensors) = _default_pickler.serialize(
            PythonUDF(func, args, kwargs))
        return _invoke_remote_python_udf(
            _agent, info, pickled_python_udf, tensors, rf)


def _invoke_rpc(to, func, rpc_type, args=None, kwargs=None):
    if not callable(func):
        raise TypeError("function should be callable.")

    qualified_name = torch.jit._find_builtin(func)
    info = _to_worker_info(to)
    # If profiling is enabled, kick off the timer and retrieve back a
    # RecordFunction instance.
    rf = None
    if torch.autograd._profiler_enabled():
        rf = _start_record_function(
            rpc_type,
            str(qualified_name) if qualified_name is not None else func.__qualname__,
            get_worker_info().name,
            info.name,
        )

    args = args if args else ()
    kwargs = kwargs if kwargs else {}

    if qualified_name is not None:
        fut = _invoke_rpc_builtin(
            _agent, info, qualified_name, rf, *args, **kwargs
        )
    else:
        (pickled_python_udf, tensors) = _default_pickler.serialize(
            PythonUDF(func, args, kwargs))
        fut = _invoke_rpc_python_udf(
            _agent, info, pickled_python_udf, tensors, rf)
    return fut


@_require_initialized
def rpc_sync(to, func, args=None, kwargs=None):
    r"""
    Make a blocking RPC call to run function ``func`` on worker ``to``. RPC
    messages are sent and received in parallel to execution of Python code. This
    method is thread-safe.

    Arguments:
        to (str or WorkerInfo): id or name of the destination worker.
        func (callable): any callable function. builtin functions (like
                         :meth:`torch.add`) can be sent over RPC more efficiently.
        args (tuple): the argument tuple for the ``func`` invocation.
        kwargs (dict): is a dictionary of keyword arguments for the ``func``
                       invocation.

    Returns:
        Returns the result of running ``func`` on ``args`` and ``kwargs``.

    Example::
        Make sure that ``MASTER_ADDRESS`` and ``MASTER_PORT`` are set properly
        on both workers. Refer to :meth:`~torch.distributed.init_process_group`
        API for more details. For example,

        >>> export MASTER_ADDRESS=localhost
        >>> export MASTER_port=5678

        Then run the following code in two different processes:

        >>> # On worker 0:
        >>> import torch
        >>> import torch.distributed.rpc as rpc
        >>> rpc.init_rpc("worker0", rank=0, world_size=2)
        >>> ret = rpc.rpc_sync("worker1", torch.add, args=(torch.ones(2), 3))
        >>> rpc.shutdown()

        >>> # On worker 1:
        >>> import torch.distributed.rpc as rpc
        >>> rpc.init_rpc("worker1", rank=1, world_size=2)
        >>> rpc.shutdown()
    """
    fut = _invoke_rpc(to, func, RPCExecMode.SYNC, args, kwargs)
    return fut.wait()


@_require_initialized
def rpc_async(to, func, args=None, kwargs=None):
    r"""
    Make a non-blocking RPC call to run function ``func`` on worker ``to``. RPC
    messages are sent and received in parallel to execution of Python code. This
    method is thread-safe. This method will immediately return a
    Future that can be awaited on.

    Arguments:
        to (str or WorkerInfo): id or name of the destination worker.
        func (callable): any callable function. builtin functions (like
                         :meth:`torch.add`) can be sent over RPC more efficiently.
        args (tuple): the argument tuple for the ``func`` invocation.
        kwargs (dict): is a dictionary of keyword arguments for the ``func``
                       invocation.

    Returns:
        Returns a Future object that can be waited
        on. When completed, the return value of ``func`` on ``args`` and
        ``kwargs`` can be retrieved from the Future object.

    Example::
        Make sure that ``MASTER_ADDRESS`` and ``MASTER_PORT`` are set properly
        on both workers. Refer to :meth:`~torch.distributed.init_process_group`
        API for more details. For example,

        >>> export MASTER_ADDRESS=localhost
        >>> export MASTER_port=5678

        Then run the following code in two different processes:

        >>> # On worker 0:
        >>> import torch
        >>> import torch.distributed.rpc as rpc
        >>> rpc.init_rpc("worker0", rank=0, world_size=2)
        >>> fut1 = rpc.rpc_async("worker1", torch.add, args=(torch.ones(2), 3))
        >>> fut2 = rpc.rpc_async("worker1", min, args=(1, 2))
        >>> result = fut1.wait() + fut2.wait()
        >>> rpc.shutdown()

        >>> # On worker 1:
        >>> import torch.distributed.rpc as rpc
        >>> rpc.init_rpc("worker1", rank=1, world_size=2)
        >>> rpc.shutdown()
    """
    fut = _invoke_rpc(to, func, RPCExecMode.ASYNC, args, kwargs)
    return fut<|MERGE_RESOLUTION|>--- conflicted
+++ resolved
@@ -7,11 +7,7 @@
     _invoke_remote_python_udf,
     _invoke_rpc_builtin,
     _invoke_rpc_python_udf,
-<<<<<<< HEAD
-    _invoke_rpc_script,
     _set_rpc_timeout,
-=======
->>>>>>> 02c3493a
     _start_rpc_agent,
     backend_registry,
 )
@@ -32,12 +28,8 @@
 import torch
 import torch.distributed as dist
 
-<<<<<<< HEAD
-from torch._jit_internal import _qualified_name
 logging.basicConfig()
 logger = logging.getLogger(__name__)
-=======
->>>>>>> 02c3493a
 
 _agent = None
 # NB: Ignoring RRef leaks during shutdown. Without this, applications have to
@@ -217,14 +209,16 @@
         _wait_all_workers()
         _agent.join()
     try:
-        # This might raise a `TORCH_CHECK()` exception.
+        # This raises a `TORCH_CHECK()` exception on RRef leak detected.
         _destroy_rref_context(_ignore_rref_leak)
     finally:
         _agent.shutdown()
         # clean up python rpc handler in shutdown(), see comments in
         # PythonRpcHandler::cleanup(), call it in python API because the
         # cleanup() function has python dependency, it assumes python
-        # interpreter exists
+        # interpreter exists.
+        # No matter if RRef leak exception is raised, this clean-up code
+        # must run to avoid destruction segfault in Python 3.5.
         _cleanup_python_rpc_handler()
         _agent = None
 
