#include "torch/csrc/jit/runtime/operator.h"
#include "torch/csrc/jit/runtime/custom_operator.h"

#include "torch/csrc/autograd/profiler.h"
#include "torch/csrc/autograd/generated/variable_factories.h"

#include <ATen/ATen.h>
#include <ATen/core/functional.h>
#include <ATen/core/interned_strings.h>

#include <algorithm>
#include <array>
#include <cstddef>
#include <cstring>
#include <sstream>
#include <stdexcept>
#include <tuple>
#include <unordered_map>
#include <unordered_set>
#include <utility>
#include <vector>

// ${generated_comment}

// NOTE [Sharded File]: This file is generated in a sharded fashion to speed up
// incremental rebuilds. See the comment at the top of
// templates/VariableType.cpp for an analogous, in-depth discussion.
//
// Note that unlike VariableType.cpp, when sharding this file we take
// care to generate all overloads of a particular name in a single
// file and in a particular order. See gen_jit_dispatch.py for
// details.

namespace torch { namespace jit {

using autograd::Variable;
using autograd::variable_list;
using at::Scalar;
using at::ScalarType;
using at::Tensor;
using at::TensorOptions;
using at::DeviceGuard;
using at::MemoryFormat;

using ::c10::fmap;
using ::c10::filter;

namespace {

// TODO: remove the toOptionalTensor and toListOfOptionalTensor
// when we remove the undefined tensor semantic from TH

// XXX: This function is to specialize IValue for tensor type in
// interpreter, it should only be used in this file
at::Tensor toOptionalTensor(const IValue& v) {
  if (v.isNone()) {
    return at::Tensor();
  }
  return v.toTensor();
}

// XXX: This function is to specialize IValue for list of optional
// tensor type in interpreter, it should only be used in this file
std::vector<Tensor> toListOfOptionalTensor(const IValue& v) {
  // v is a list of optional tensor, loop over as generic list
  auto vlist = v.toListRef();
  std::vector<Tensor> res;

  for (const IValue &v: vlist) {
    res.emplace_back(toOptionalTensor(v));
  }
  return res;
}

template<size_t N>
std::array<bool, N> as_bool_array(const c10::List<bool>& list) {
  std::array<bool, N> res;
  AT_ASSERT(list.size() == N);
  std::copy(list.begin(), list.end(), res.begin());
  return res;
}

c10::OperatorOptions atenOperatorOptions() {
  c10::OperatorOptions result;
  result.setAliasAnalysis(c10::AliasAnalysisKind::FROM_SCHEMA);
  return result;
}

<<<<<<< HEAD
int (*DUMMY_OPERATION_JITONLY)(Stack*) =
  [](Stack* stack) -> int {
    TORCH_CHECK(false, "Operator has been stripped in the custom build.")
    return 0;
  };

KernelFunction::InternalBoxedKernelFunction *DUMMY_OPERATION =
  [](c10::OperatorKernel *, const c10::OperatorHandle &, std::vector<c10::IValue> *) -> void {
    TORCH_CHECK(false, "Operator has been stripped in the custom build.")
  };

class Registerer final {
public:
  Registerer&& op(const std::string& schema, KernelFunction::InternalBoxedKernelFunction* boxed_kernel_wrapper) && {
    static auto& dispatcher = c10::Dispatcher::singleton();
    std::pair<RegistrationHandleRAII, OperatorHandle> registration = dispatcher.registerSchema(parseSchema(schema), atenOperatorOptions());
    registrationHandles_.push_back(std::move(registration.first));
    dispatcher.setManuallyBoxedKernelFor_(registration.second, boxed_kernel_wrapper);
    return std::move(*this);
  }

  Registerer&& jitOnlyOp(const std::string& schema, std::function<int (Stack*)> boxed_kernel_wrapper) && {
    torch::jit::registerOperator(
      torch::jit::Operator(
        schema,
        Operation([boxed_kernel_wrapper = std::move(boxed_kernel_wrapper)] (Stack& stack) -> int {
          return boxed_kernel_wrapper(&stack);
        }),
        atenOperatorOptions()
      )
    );
    return std::move(*this);
  }

  Registerer() = default;
  Registerer(const Registerer&) = delete;
  Registerer& operator=(const Registerer&) = delete;
  Registerer(Registerer&&) noexcept = default;
  Registerer& operator=(Registerer&&) noexcept = default;
private:
  std::vector<RegistrationHandleRAII> registrationHandles_;
=======
int (*DUMMY_OPERATION)(Stack&) = [](Stack& stack) -> int {
  TORCH_CHECK(false, "Operator has been stripped in the custom build.")
  return 0;
>>>>>>> 7f7ea685
};

RegisterOperators reg(
    {Operator(
         "aten::get_device(Tensor self) -> int",
         [](Stack& stack) {
           RECORD_FUNCTION("get_device", std::vector<c10::IValue>());
           auto result =
               at::get_device((std::move(peek(stack, 0, 1))).toTensor());
           drop(stack, 1);
           pack(stack, std::move(result));
           return 0;
         },
         atenOperatorOptions()),
     Operator(
         "aten::storage_offset(Tensor self) -> int",
         [](Stack& stack) {
           RECORD_FUNCTION("storage_offset", std::vector<c10::IValue>());
           auto result =
               ((std::move(peek(stack, 0, 1))).toTensor()).storage_offset();
           drop(stack, 1);
           pack(stack, std::move(result));
           return 0;
         },
         atenOperatorOptions()),
     Operator(
         "aten::is_contiguous(Tensor self) -> bool",
         [](Stack& stack) {
           RECORD_FUNCTION("is_contiguous", std::vector<c10::IValue>());
           auto result =
               ((std::move(peek(stack, 0, 1))).toTensor()).is_contiguous();
           drop(stack, 1);
           pack(stack, std::move(result));
           return 0;
         },
         atenOperatorOptions()),

     // Generated operators
     ${constructors}});

} // anon namespace


}} // namespace torch::jit<|MERGE_RESOLUTION|>--- conflicted
+++ resolved
@@ -86,53 +86,9 @@
   return result;
 }
 
-<<<<<<< HEAD
-int (*DUMMY_OPERATION_JITONLY)(Stack*) =
-  [](Stack* stack) -> int {
-    TORCH_CHECK(false, "Operator has been stripped in the custom build.")
-    return 0;
-  };
-
-KernelFunction::InternalBoxedKernelFunction *DUMMY_OPERATION =
-  [](c10::OperatorKernel *, const c10::OperatorHandle &, std::vector<c10::IValue> *) -> void {
-    TORCH_CHECK(false, "Operator has been stripped in the custom build.")
-  };
-
-class Registerer final {
-public:
-  Registerer&& op(const std::string& schema, KernelFunction::InternalBoxedKernelFunction* boxed_kernel_wrapper) && {
-    static auto& dispatcher = c10::Dispatcher::singleton();
-    std::pair<RegistrationHandleRAII, OperatorHandle> registration = dispatcher.registerSchema(parseSchema(schema), atenOperatorOptions());
-    registrationHandles_.push_back(std::move(registration.first));
-    dispatcher.setManuallyBoxedKernelFor_(registration.second, boxed_kernel_wrapper);
-    return std::move(*this);
-  }
-
-  Registerer&& jitOnlyOp(const std::string& schema, std::function<int (Stack*)> boxed_kernel_wrapper) && {
-    torch::jit::registerOperator(
-      torch::jit::Operator(
-        schema,
-        Operation([boxed_kernel_wrapper = std::move(boxed_kernel_wrapper)] (Stack& stack) -> int {
-          return boxed_kernel_wrapper(&stack);
-        }),
-        atenOperatorOptions()
-      )
-    );
-    return std::move(*this);
-  }
-
-  Registerer() = default;
-  Registerer(const Registerer&) = delete;
-  Registerer& operator=(const Registerer&) = delete;
-  Registerer(Registerer&&) noexcept = default;
-  Registerer& operator=(Registerer&&) noexcept = default;
-private:
-  std::vector<RegistrationHandleRAII> registrationHandles_;
-=======
 int (*DUMMY_OPERATION)(Stack&) = [](Stack& stack) -> int {
   TORCH_CHECK(false, "Operator has been stripped in the custom build.")
   return 0;
->>>>>>> 7f7ea685
 };
 
 RegisterOperators reg(
