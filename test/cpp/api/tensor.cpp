--- conflicted
+++ resolved
@@ -490,7 +490,21 @@
   ASSERT_THROWS_WITH(y.detach_(), message);
 }
 
-<<<<<<< HEAD
+TEST(TensorTest, SetData) {
+  auto x = torch::randn({5});
+  auto y = torch::randn({5});
+  ASSERT_FALSE(torch::equal(x, y));
+  ASSERT_NE(x.data_ptr<float>(), y.data_ptr<float>());
+
+  x.set_data(y);
+  ASSERT_TRUE(torch::equal(x, y));
+  ASSERT_EQ(x.data_ptr<float>(), y.data_ptr<float>());
+
+  x = at::tensor({5});
+  y = at::tensor({5});
+  ASSERT_THROWS_WITH(x.set_data(y), "set_data is not implemented for Tensor");
+}
+
 TEST(TensorTest, RequiresGradInplace) {
   auto x = torch::tensor({5.0});
   x.requires_grad_(true);
@@ -513,19 +527,4 @@
     "requires_grad_ is not implemented for Tensor");
   ASSERT_THROWS_WITH(y.requires_grad_(false),
     "requires_grad_ is not implemented for Tensor");
-=======
-TEST(TensorTest, SetData) {
-  auto x = torch::randn({5});
-  auto y = torch::randn({5});
-  ASSERT_FALSE(torch::equal(x, y));
-  ASSERT_NE(x.data_ptr<float>(), y.data_ptr<float>());
-
-  x.set_data(y);
-  ASSERT_TRUE(torch::equal(x, y));
-  ASSERT_EQ(x.data_ptr<float>(), y.data_ptr<float>());
-
-  x = at::tensor({5});
-  y = at::tensor({5});
-  ASSERT_THROWS_WITH(x.set_data(y), "set_data is not implemented for Tensor");
->>>>>>> 0471e96a
 }