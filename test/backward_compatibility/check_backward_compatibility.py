--- conflicted
+++ resolved
@@ -108,15 +108,10 @@
             line = f.readline()
             if not line:
                 break
-<<<<<<< HEAD
-            if "torch.classes" in line or "Any" in line:
-                # TODO Fix type __torch__.torch.classes.xxx
-                # TODO: wait until nightly knows how to parse Any
-=======
-            if "torch.classes" in line or "RRef" in line:
+            if "torch.classes" in line or "RRef" in line or "Any" in line:
                 # TODO Fix type __torch__.torch.classes.xxx
                 # TODO Delete RRef special case after add the RRef type
->>>>>>> 1b5fb31b
+                # TODO: wait until nightly knows how to parse Any
                 continue
 
             s = parse_schema(line.strip())
