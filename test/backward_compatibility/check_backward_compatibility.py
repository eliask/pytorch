from __future__ import absolute_import, division, print_function, unicode_literals

import argparse
import datetime
import re
import sys
import torch
from torch._C import parse_schema


# The date specifies how long the whitelist exclusion should apply to.
#
#   - If we NEVER give BC guarantee for an operator, you can put the
#     date arbitrarily far in the future.
#   - Otherwise, pick a date that is far enough in the future that you
#     believe you can land your diff before then.
#
# Whitelist entries can be removed after the date listed on them passes.
white_list = [
    ('c10_experimental', datetime.date(2222, 1, 1)),
    # We export some functions and classes for test_jit.py directly from libtorch.so,
    # it's not important to have BC for them
    ('_TorchScriptTesting.*', datetime.date(9999, 1, 1)),
    ('aten::tril_indices', datetime.date(2020, 3, 1)),
    ('aten::triu_indices', datetime.date(2020, 3, 1)),
    ('prim::Drop', datetime.date(2020, 3, 1)),
    ('prim::Store', datetime.date(2020, 3, 1)),
    ('aten::_ncf_view', datetime.date(2020, 3, 1)),
    ('aten::_ncf_unsqueeze', datetime.date(2020, 3, 1)),
    ('prim::Load', datetime.date(2020, 3, 1)),
    ('prim::ImplicitTensorToNum', datetime.date(2020, 3, 1)),
    ('aten::is_owner', datetime.date(2020, 3, 1)),
    ('aten::to_here', datetime.date(2020, 3, 1)),
    ('prim::isinstance', datetime.date(2020, 3, 1)),
    ('prim::CreateObject', datetime.date(2020, 3, 1)),
    ('prim::Uninitialized', datetime.date(2020, 3, 1)),
    ('prim::fork', datetime.date(2020, 3, 1)),
    ('prim::unchecked_cast', datetime.date(2020, 3, 1)),
    ('prim::DictConstruct', datetime.date(2020, 3, 1)),
    ('prim::ListConstruct', datetime.date(2020, 3, 1)),
    ('prim::ListUnpack', datetime.date(2020, 3, 1)),
    ('prim::TupleConstruct', datetime.date(2020, 3, 1)),
    ('prim::TupleIndex', datetime.date(2020, 3, 1)),
    ('prim::TupleSlice', datetime.date(2020, 3, 1)),
    ('prim::TupleUnpack', datetime.date(2020, 3, 1)),
    ('prim::AutogradAdd', datetime.date(2020, 3, 1)),
    ('prim::AutogradAnyNonZero', datetime.date(2020, 3, 1)),
    ('onnx::Shape', datetime.date(2020, 3, 1)),
    ('onnx::Reshape', datetime.date(2020, 3, 1)),
    ('prim::BroadcastSizes', datetime.date(2020, 3, 1)),
    ('prim::Print', datetime.date(2020, 3, 1)),
    ('prim::MMTreeReduce', datetime.date(2020, 3, 1)),
    ('prim::Constant', datetime.date(2020, 3, 1)),
    ('_prim::TupleUnpack', datetime.date(2020, 3, 1)),
    ('aten::random_', datetime.date(2020, 3, 1)),
    ('quantized::add_(scalar_)?(relu_)?out', datetime.date(2020, 3, 1)),
    ('quantized::cat_(relu_)?out', datetime.date(2020, 3, 1)),
    ('quantized::mul_(scalar_)?(relu_)?out', datetime.date(2020, 3, 1)),
    ('aten::leaky_relu_backward', datetime.date(2020, 3, 6)),
    ('aten::rrelu_with_noise_backward', datetime.date(2020, 3, 6)),
<<<<<<< HEAD
    ('aten::index_put', datetime.date(2020, 3, 6)),
    ('aten::index', datetime.date(2020, 3, 6)),
    ('aten::_index_put_impl', datetime.date(2020, 3, 6)),
    ('aten::index_put_', datetime.date(2020, 3, 6)),
    ('_aten', datetime.date(2020, 4, 1)),
=======
    # _like default change, see https://github.com/pytorch/pytorch/issues/33580
    ('aten::randn_like', datetime.date(2020, 3, 15)),
    ('aten::full_like', datetime.date(2020, 3, 15)),
    ('aten::empty_like', datetime.date(2020, 3, 15)),
    ('aten::rand_like', datetime.date(2020, 3, 15)),
    ('aten::ones_like', datetime.date(2020, 3, 15)),
    ('aten::randint_like', datetime.date(2020, 3, 15)),
    ('aten::zeros_like', datetime.date(2020, 3, 15)),
>>>>>>> 6a97777f
]


def white_listed(schema, white_list):
    for item in white_list:
        if item[1] < datetime.date.today():
            continue
        regexp = re.compile(item[0])
        if regexp.search(schema.name):
            return True
    return False


def check_bc(new_schema_dict):
    existing_schemas = torch._C._jit_get_all_schemas()
    is_bc = True
    broken_ops = []
    for existing_schema in existing_schemas:
        if white_listed(existing_schema, white_list):
            print("skipping schema: ", str(existing_schema))
            continue
        print("processing existing schema: ", str(existing_schema))
        new_schemas = new_schema_dict.get(existing_schema.name, [])
        found = False
        for new_schema in new_schemas:
            if new_schema.is_backward_compatible_with(existing_schema):
                found = True
                break
        if not found:
            print('Can NOT find backward compatible schemas after changes '
                  'for schema {} from the following candidates:\n[\n{}\n]'
                  .format(
                      str(existing_schema),
                      "\n\t".join(str(s) for s in new_schemas)))
            # TODO Print out more details about why candidates don't match.
            broken_ops.append(str(existing_schema))
            is_bc = False
    if is_bc:
        print('Found backward compatible schemas for all existing schemas')
    else:
        print('The PR is introducing backward incompatible changes to the '
              'operator library. Please contact PyTorch team to confirm '
              'whether this change is wanted or not. \n\nBroken ops: '
              '[\n\t{}\n]'.format("\n\t".join(broken_ops)))
    return is_bc


if __name__ == '__main__':
    parser = argparse.ArgumentParser(description='Process some integers.')
    parser.add_argument(
        '--new-schemas',
        help='filename to load new schemas',
        type=str,
        default='schemas.txt')
    args = parser.parse_args()
    new_schema_dict = dict()
    with open(args.new_schemas, 'r') as f:
        while True:
            line = f.readline()
            if not line:
                break
            if "torch.classes" in line:
                # TODO Fix type __torch__.torch.classes.xxx
                continue

            s = parse_schema(line.strip())
            slist = new_schema_dict.get(s.name, [])
            slist.append(s)
            new_schema_dict[s.name] = slist

    if not check_bc(new_schema_dict):
        sys.exit(1)<|MERGE_RESOLUTION|>--- conflicted
+++ resolved
@@ -58,13 +58,6 @@
     ('quantized::mul_(scalar_)?(relu_)?out', datetime.date(2020, 3, 1)),
     ('aten::leaky_relu_backward', datetime.date(2020, 3, 6)),
     ('aten::rrelu_with_noise_backward', datetime.date(2020, 3, 6)),
-<<<<<<< HEAD
-    ('aten::index_put', datetime.date(2020, 3, 6)),
-    ('aten::index', datetime.date(2020, 3, 6)),
-    ('aten::_index_put_impl', datetime.date(2020, 3, 6)),
-    ('aten::index_put_', datetime.date(2020, 3, 6)),
-    ('_aten', datetime.date(2020, 4, 1)),
-=======
     # _like default change, see https://github.com/pytorch/pytorch/issues/33580
     ('aten::randn_like', datetime.date(2020, 3, 15)),
     ('aten::full_like', datetime.date(2020, 3, 15)),
@@ -73,7 +66,7 @@
     ('aten::ones_like', datetime.date(2020, 3, 15)),
     ('aten::randint_like', datetime.date(2020, 3, 15)),
     ('aten::zeros_like', datetime.date(2020, 3, 15)),
->>>>>>> 6a97777f
+    ('_aten', datetime.date(2020, 4, 1)),
 ]
 
 
