#pragma once

#include <atomic>
#include <memory>
#include <numeric>

#include <c10/core/Backend.h>
#include <c10/core/MemoryFormat.h>
#include <c10/core/Storage.h>
#include <c10/core/TensorOptions.h>
#include <c10/core/TensorTypeSet.h>
#include <c10/core/impl/LocalTensorTypeSet.h>
#include <c10/core/CopyBytes.h>

#include <c10/util/Exception.h>
#include <c10/util/Optional.h>
#include <c10/util/Flags.h>
#include <c10/util/Logging.h>
#include <c10/util/python_stub.h>

// A global boolean variable to control whether we free memory when a Tensor
// is shrinked to a smaller size. As a result, a Tensor is always going to
// keep the memory allocated for its maximum capacity reshaped to so far.
//
// This parameter is respected "upper-case" methods which call Resize()
// (e.g., CopyFrom, ResizeLike); it is NOT respected by Tensor::resize_
// or ShrinkTo, both of which guarantee to never to free memory.
C10_DECLARE_bool(caffe2_keep_on_shrink);

// Since we can have high variance in blob memory allocated across different
// inputs in the same run, we will shrink the blob only if the memory gain
// is larger than this flag in bytes.  This only applies to functions which
// respect caffe2_keep_on_shrink.
C10_DECLARE_int64(caffe2_max_keep_on_shrink_memory);


namespace at {
class Tensor;
}

namespace c10 {
class Scalar;
struct Storage;

/**
 * A utility function to convert vector<int> to vector<int64_t>.
 */
inline std::vector<int64_t> ToVectorint64_t(ArrayRef<int> src) {
  return std::vector<int64_t>(src.begin(), src.end());
}

/**
 * Return product of all dimensions starting from k
 */
inline int64_t size_from_dim_(int k, IntArrayRef dims) {
  int64_t r = 1;
  for (size_t i = k; i < dims.size(); ++i) {
    r *= dims[i];
  }
  return r;
}

// Product of all dims up to k (not including dims[k])
inline int64_t size_to_dim_(int k, IntArrayRef dims) {
  TORCH_CHECK((unsigned)k <= dims.size());
  int64_t r = 1;
  for (int i = 0; i < k; ++i) {
    r *= dims[i];
  }
  return r;
}

// Product of all dims between k and l (not including dims[k] and dims[l])
inline int64_t size_between_dim_(int k, int l, IntArrayRef dims) {
  TORCH_CHECK((unsigned)l < dims.size());
  int64_t r = 1;
  if (k < l) {
    for (int i = k + 1; i < l; ++i) {
      r *= dims[i];
    }
  } else {
    for (int i = l + 1; i < k; ++i) {
      r *= dims[i];
    }
  }
  return r;
}

// Wrap around axis_index if it is negative, s.t., -1 is the last dim
inline int canonical_axis_index_(int axis_index, int ndims) {
  TORCH_CHECK(axis_index >= -ndims);
  TORCH_CHECK(axis_index < ndims);
  if (axis_index < 0) {
    return axis_index + ndims;
  }
  return axis_index;
}

using PlacementDtor = void (*)(void*, size_t);

/*
 * A Context that will call extra placement deleter during
 * deconstruction.
 *
 * Accept a already constructed DataPtr and store it as member
 * during destruction, we'll call extra deleter on the underlying
 * data pointer before the DataPtr is destructed.
 * `data_ptr_` owns the memory.
 */
struct C10_API PlacementDeleteContext {
  DataPtr data_ptr_;
  PlacementDtor placement_dtor_;
  size_t size_;
  PlacementDeleteContext(
      DataPtr&& data_ptr,
      PlacementDtor placement_dtor,
      size_t size)
      : data_ptr_(std::move(data_ptr)),
        placement_dtor_(placement_dtor),
        size_(size) {}
  static DataPtr makeDataPtr(
      DataPtr&& data_ptr,
      PlacementDtor placement_dtor,
      size_t size,
      Device device);
  ~PlacementDeleteContext() {
    placement_dtor_(data_ptr_.get(), size_);
    // original memory will be freed when data_ptr_ is destructed
  }
};

struct TensorImpl;

struct C10_API AutogradMetaInterface {
  virtual void set_requires_grad(bool requires_grad, at::TensorImpl* self_impl) = 0;
  virtual bool requires_grad() const = 0;
  virtual at::Tensor& grad() = 0;
  virtual const at::Tensor& grad() const = 0;
  virtual ~AutogradMetaInterface();
};

namespace impl {

// Unfortunately, the definition of AutogradMeta lives in a separate
// compilation unit than TensorImpl (libtorch.so versus libc10.so)
// which means that we cannot construct an AutogradMeta from TensorImpl,
// not even from the cpp file.  So we have to indirect it through a factory
// function which will be initialized when we load libtorch.so.

struct C10_API AutogradMetaFactory {
  virtual ~AutogradMetaFactory() = default;
  virtual std::unique_ptr<AutogradMetaInterface> make() const = 0;
  // This method is the dumbest method.  But I don't have access
  // to Tensor (not TensorImpl) which is undefined in this header.
  virtual const at::Tensor& undefined_tensor() const = 0;
};

C10_API void SetAutogradMetaFactory(AutogradMetaFactory* factory);
C10_API AutogradMetaFactory* GetAutogradMetaFactory();

struct C10_API AutogradMetaFactoryRegisterer {
  explicit AutogradMetaFactoryRegisterer(AutogradMetaFactory* factory) {
    SetAutogradMetaFactory(factory);
  }
};

} // namespace impl

struct C10_API NamedTensorMetaInterface {
  virtual ~NamedTensorMetaInterface() {};
  virtual std::unique_ptr<NamedTensorMetaInterface> clone() const {
    TORCH_INTERNAL_ASSERT(
      false,
      "Not implemented: NamedTensorMetaInterface::clone");
  };
  virtual int64_t slow_dim() const {
    TORCH_INTERNAL_ASSERT(
      false,
      "Not implemented: NamedTensorMetaInterface::slow_dim");
  };
};

// NOTE [ Version Counter Sharing ]
//
// Every Tensor has a version counter. Version counters are incremented whenever the
// data or size of a tensor changes through in-place Variable operations. Version
// counters are used to detect modifications to saved variables which would result in
// incorrect gradient calculations. Version counters may be shared between Variables:
//
// 1. A view shares the version counter of the base Variable,
// 2. `x.detach()` shares the version counter of `x`,
// 3. Unpacked saved variables share the version counter of the source.
//
// Version counters are not shared in these scenarios:
//
// 1. When we replace a `Variable`'s underlying `Tensor` by calling `set_data(...)`,
// 2. `x.data` does not share the version counter of `x`. (See discussion at
// https://github.com/pytorch/pytorch/issues/5396)
//
// Question: Why do we put the version counter in TensorImpl instead of AutogradMeta?
//
// Answer: After the Variable/Tensor merge, a tensor will not have AutogradMeta when
// its `requires_grad_` is false, but when we use this tensor in the forward pass of
// a function that requires saving this tensor for backward, we need to keep track of
// this tensor's version to make sure it's always valid in the autograd graph.
//
// To achieve this goal, we put the version counter in TensorImpl instead of AutogradMeta,
// and have it always be available. This allows us to have the optimization of not
// carrying AutogradMeta when a tensor doesn't require gradient.
//
// A hypothetical alternative way to achieve this goal is to initialize AutogradMeta and
// create the version counter for the non-requires-grad tensor only when it's saved for
// backward. However, since saving a tensor for backward happens in the forward pass, and
// our invariant is that forward pass needs to be thread-safe, lazy-initializing AutogradMeta
// when saving a tensor can introduce race conditions when we are running the forward
// pass in multi-thread scenarios, thus making the forward pass not thread-safe anymore,
// which breaks the invariant.
struct C10_API VariableVersion {
 private:
  struct VersionCounter : intrusive_ptr_target {
    VersionCounter(uint32_t version) : version_(version) {}
    std::atomic<uint32_t> version_;
  };
  c10::intrusive_ptr<VersionCounter> version_counter_;

 public:
  bool unique() const {
    return 1 == version_counter_.use_count();
  }
  // NOTE: As of C++11 and 14, default-constructing a std::atomic variable
  // leaves it in a persistently undefined state. See
  // https://cplusplus.github.io/LWG/issue2334.
  VariableVersion(uint32_t version = 0)
      : version_counter_(c10::make_intrusive<VersionCounter>(version)) {}

  void bump() noexcept {
    ++version_counter_->version_;
  }

  uint32_t current_version() const noexcept {
    return version_counter_->version_;
  }
};

/**
 * The low-level representation of a tensor, which contains a pointer
 * to a storage (which contains the actual data) and metadata (e.g., sizes and
 * strides) describing this particular view of the data as a tensor.
 *
 * Some basic characteristics about our in-memory representation of
 * tensors:
 *
 *  - It contains a pointer to a storage struct (Storage/StorageImpl)
 *    which contains the pointer to the actual data and records the
 *    data type and device of the view.  This allows multiple tensors
 *    to alias the same underlying data, which allows to efficiently
 *    implement differing *views* on a tensor.
 *
 *  - The tensor struct itself records view-specific metadata about
 *    the tensor, e.g., sizes, strides and offset into storage.
 *    Each view of a storage can have a different size or offset.
 *
 *  - This class is intrusively refcounted.  It is refcounted so that
 *    we can support prompt deallocation of large tensors; it is
 *    intrusively refcounted so that we can still perform reference
 *    counted operations on raw pointers, which is often more convenient
 *    when passing tensors across language boundaries.
 *
 *  - For backwards-compatibility reasons, a tensor may be in an
 *    uninitialized state.  A tensor may be uninitialized in the following
 *    two ways:
 *
 *      - A tensor may be DTYPE UNINITIALIZED.  A tensor of this
 *        form has an uninitialized dtype.  This situation most
 *        frequently arises when a user writes Tensor x(CPU).  The dtype and
 *        is subsequently initialized when mutable_data<T>() is
 *        invoked for the first time.
 *
 *      - A tensor may be STORAGE UNINITIALIZED.  A tensor of this form
 *        has non-zero size, but has a storage with a null data pointer.
 *        This situation most frequently arises when a user calls
 *        Resize() or FreeMemory().  This is because Caffe2 historically
 *        does lazy allocation: allocation of data doesn't occur until
 *        mutable_data<T>() is invoked.  A tensor with zero size is
 *        always storage initialized, because no allocation is necessary
 *        in this case.
 *
 *    All combinations of these two uninitialized states are possible.
 *    Consider the following transcript in idiomatic Caffe2 API:
 *
 *      Tensor x(CPU); // x is storage-initialized, dtype-UNINITIALIZED
 *      x.Resize(4); // x is storage-UNINITIALIZED, dtype-UNINITIALIZED
 *      x.mutable_data<float>(); // x is storage-initialized, dtype-initialized
 *      x.FreeMemory(); // x is storage-UNINITIALIZED, dtype-initialized.
 *
 *    All other fields on tensor are always initialized.  In particular,
 *    size is always valid. (Historically, a tensor declared as Tensor x(CPU)
 *    also had uninitialized size, encoded as numel == -1, but we have now
 *    decided to default to zero size, resulting in numel == 0).
 *
 *    Uninitialized storages MUST be uniquely owned, to keep our model
 *    simple.  Thus, we will reject operations which could cause an
 *    uninitialized storage to become shared (or a shared storage to
 *    become uninitialized, e.g., from FreeMemory).
 *
 *    In practice, tensors which are storage-UNINITIALIZED and
 *    dtype-UNINITIALIZED are *extremely* ephemeral: essentially,
 *    after you do a Resize(), you basically always call mutable_data()
 *    immediately afterwards.  Most functions are not designed to
 *    work if given a storage-UNINITIALIZED, dtype-UNINITIALIZED tensor.
 *
 *    We intend to eliminate all uninitialized states, so that every
 *    tensor is fully initialized in all fields.  Please do not write new code
 *    that depends on these uninitialized states.
 */
struct C10_API TensorImpl : public c10::intrusive_ptr_target {
  TensorImpl() = delete;

  /**
   * Construct a 1-dim 0-size tensor backed by the given storage.
   */
  TensorImpl(Storage&& storage, DispatchKeySet);

  /**
   * Construct a 1-dim 0 size tensor that doesn't have a storage.
   */
  TensorImpl(DispatchKeySet, const caffe2::TypeMeta& data_type, c10::optional<c10::Device> device_opt);

  // Legacy constructors so I don't have to go update call sites.
  // TODO: When Variable is added, delete these constructors
<<<<<<< HEAD
  TensorImpl(Storage&& storage, DispatchKey type_id)
    : TensorImpl(std::move(storage), DispatchKeySet(type_id)) {}
  TensorImpl(DispatchKey type_id, const caffe2::TypeMeta& data_type, c10::optional<c10::Device> device_opt)
    : TensorImpl(DispatchKeySet(type_id), data_type, device_opt) {}
=======
  TensorImpl(Storage&& storage, DispatchKey dispatch_key)
    : TensorImpl(std::move(storage), TensorTypeSet(dispatch_key)) {}
  TensorImpl(DispatchKey dispatch_key, const caffe2::TypeMeta& data_type, c10::optional<c10::Device> device_opt)
    : TensorImpl(TensorTypeSet(dispatch_key), data_type, device_opt) {}
>>>>>>> 718ba549

 private:
  // This constructor is private, because the data_type is redundant with
  // storage.  Still, we pass it in separately because it's easier to write
  // the initializer list if we're not worried about storage being moved out
  // from under us.
  TensorImpl(Storage&& storage, DispatchKeySet, const caffe2::TypeMeta& data_type, c10::optional<c10::Device>);

 public:
  TensorImpl(const TensorImpl&) = delete;
  TensorImpl& operator=(const TensorImpl&) = delete;
  TensorImpl(TensorImpl&&) = default;
  TensorImpl& operator=(TensorImpl&&) = default;

  /**
   * Release (decref) storage, and any other external allocations.  This
   * override is for `intrusive_ptr_target` and is used to implement weak
   * tensors.
   */
  virtual void release_resources() override;

  /**
<<<<<<< HEAD
   * Return the DispatchKeySet corresponding to this Tensor, specifying
   * all of the TensorTypeIds that this Tensor identifies as.  This is the
=======
   * Return the TensorTypeSet corresponding to this Tensor, specifying
   * all of the DispatchKeys that this Tensor identifies as.  This is the
>>>>>>> 718ba549
   * information used to dispatch operations on this tensor.
   */
  DispatchKeySet type_set() const { return type_set_; }

  /**
   * Return a reference to the sizes of this tensor.  This reference remains
   * valid as long as the tensor is live and not resized.
   */
  virtual IntArrayRef sizes() const;

  /**
   * Return a reference to the strides of this tensor.  This reference remains
   * valid as long as the tensor is live and not restrided.
   */
  virtual IntArrayRef strides() const;

  /**
   * Return the number of dimensions of this tensor.  Note that 0-dimension
   * represents a Tensor that is a Scalar, e.g., one that has a single element.
   */
  virtual int64_t dim() const;

  /**
   * True if this tensor has storage. See storage() for details.
   */
  virtual bool has_storage() const;

  /**
   * Return the underlying storage of a Tensor.  Multiple tensors may share
   * a single storage.  A Storage is an impoverished, Tensor-like class
   * which supports far less operations than Tensor.
   *
   * Avoid using this method if possible; try to use only Tensor APIs to perform
   * operations.
   */
  virtual const Storage& storage() const;

  /**
   * The number of elements in a tensor.
   *
   * WARNING: Previously, if you were using the Caffe2 API, you could
   * test numel() == -1 to see if a tensor was uninitialized.  This
   * is no longer true; numel always accurately reports the product
   * of sizes of a tensor.
   */
  virtual int64_t numel() const {
#ifdef DEBUG
    TORCH_INTERNAL_ASSERT(compute_numel() == numel_);
#endif
    return numel_;
  }

  bool unique_version() const {
    return version_counter_.unique();
  }

  /**
   * Whether or not a tensor is laid out in contiguous memory.
   *
   * Tensors with non-trivial strides are not contiguous.  See
   * compute_contiguous() for the exact definition of whether or not
   * a tensor is contiguous or not.
   */
  virtual bool is_contiguous(at::MemoryFormat memory_format=at::MemoryFormat::Contiguous) const;

  bool is_sparse() const {
    // NB: This method is not virtual and avoid dispatches for performance reasons.
    return type_set_.has(DispatchKey::SparseCPUTensorId) ||
           type_set_.has(DispatchKey::SparseCUDATensorId) ||
           type_set_.has(DispatchKey::SparseHIPTensorId);
  }

  bool is_quantized() const {
    // NB: This method is not virtual and avoid dispatches for performance reasons.
    return type_set_.has(DispatchKey::QuantizedCPUTensorId);
  }

  bool is_cuda() const {
    // NB: This method is not virtual and avoid dispatches for performance reasons.
    return type_set_.has(DispatchKey::CUDATensorId) ||
           type_set_.has(DispatchKey::SparseCUDATensorId);
  }

  bool is_hip() const {
    // NB: This method is not virtual and avoid dispatches for performance reasons.
    return type_set_.has(DispatchKey::HIPTensorId) ||
           type_set_.has(DispatchKey::SparseHIPTensorId);
  }

  bool is_mkldnn() const {
    return type_set_.has(DispatchKey::MkldnnCPUTensorId);
  }

  int64_t get_device() const {
    TORCH_CHECK(
        device_opt_.has_value(),
        "tensor does not have a device");
    // See NOTE [c10::optional operator usage in CUDA]
    return (*device_opt_).index();
  }

  Device device() const {
    TORCH_CHECK(
        device_opt_.has_value(),
        "tensor does not have a device");
    // See NOTE [c10::optional operator usage in CUDA]
    return *device_opt_;
  }

  Layout layout() const {
    // NB: This method is not virtual and avoid dispatches for perf.
    if (is_sparse()) {
      return kSparse;
    } else if (is_mkldnn()) {
      return kMkldnn;
    } else {
      return kStrided;
    }
  }

  /**
   * True if a tensor was auto-wrapped from a C++ or Python number.
   * For example, when you write 't + 2', 2 is auto-wrapped into a Tensor
   * with `is_wrapped_number_` set to true.
   *
   * Wrapped numbers do not participate in the result type computation for
   * mixed-type operations if there are any Tensors that are not wrapped
   * numbers.  This is useful, because we want 't + 2' to work with
   * any type of tensor, not just LongTensor (which is what integers
   * in Python represent).
   *
   * Otherwise, they behave like their non-wrapped equivalents.
   * See [Result type computation] in TensorIterator.h.
   *
   * Why did we opt for wrapped numbers, as opposed to just having
   * an extra function add(Tensor, Scalar)?  This helps greatly reduce
   * the amount of code we have to write for add, when actually
   * a Tensor-Scalar addition is really just a Tensor-Tensor
   * addition when the RHS is 0-dim (except for promotion behavior.)
   */
  bool is_wrapped_number() const {
    return is_wrapped_number_;
  }

  /**
   * Set whether or not a tensor was auto-wrapped from a C++ or Python
   * number.  You probably don't want to call this, unless you are
   * writing binding code.
   */
  void set_wrapped_number(bool value) {
    TORCH_INTERNAL_ASSERT(dim() == 0);
    is_wrapped_number_ = value;
  }

  // ~~~~~ Autograd API ~~~~~
  // Some methods below are defined in TensorImpl.cpp because Tensor is an
  // incomplete type.

  /**
   * Set whether or not a tensor requires gradient.
   *
   * It is only valid to call this method on a Variable.
   * See Note [Tensor versus Variable in C++].
   */
  void set_requires_grad(bool requires_grad);

  /**
   * True if a tensor requires gradient.  Tensors which require gradient
   * have history tracked for any operations performed on them, so that
   * we can automatically differentiate back to them.  A tensor that
   * requires gradient and has no history is a "leaf" tensor, which we
   * accumulate gradients into.
   *
   * It is only valid to call this method on a Variable.
   * See Note [Tensor versus Variable in C++].
   */
  bool requires_grad() const;

  /**
   * Return a mutable reference to the gradient.  This is conventionally
   * used as `t.grad() = x` to set a gradient to a completely new tensor.
   *
   * It is only valid to call this method on a Variable.
   * See Note [Tensor versus Variable in C++].
   */
  at::Tensor& grad();

  /**
   * Return the accumulated gradient of a tensor.  This gradient is written
   * into when performing backwards, when this tensor is a leaf tensor.
   *
   * It is only valid to call this method on a Variable.
   * See Note [Tensor versus Variable in C++].
   */
  const at::Tensor& grad() const;

  /**
   * Return a typed data pointer to the actual data which this tensor refers to.
   * This checks that the requested type (from the template parameter) matches
   * the internal type of the tensor.
   *
   * It is invalid to call data() on a dtype-uninitialized tensor, even if
   * the size is 0.
   *
   * WARNING: If a tensor is not contiguous, you MUST use strides when
   * performing index calculations to determine the location of elements in
   * the tensor.  We recommend using 'TensorAccessor' to handle this computation
   * for you; this class is available from 'Tensor'.
   */
  template <typename T>
  inline T * data() const {
    TORCH_CHECK(has_storage(),
        "Cannot access data pointer of Tensor that doesn't have storage");
    TORCH_CHECK(
        storage_initialized(),
        "The tensor has a non-zero number of elements, but its data is not allocated yet. "
        "Caffe2 uses a lazy allocation, so you will need to call "
        "mutable_data() or raw_mutable_data() to actually allocate memory.");
    TORCH_CHECK(
        storage_.IsType<T>(),
        "Tensor type mismatch, caller expects elements to be ",
        caffe2::TypeMeta::TypeName<T>(),
        ", while tensor contains ",
        data_type_.name(),
        ". ");
    // We managed the type check ourselves
    return storage_.unsafe_data<T>() + storage_offset_;
  }

  /**
   * Return a void* data pointer to the actual data which this tensor refers to.
   *
   * It is invalid to call data() on a dtype-uninitialized tensor, even if the
   * size is 0.
   *
   * WARNING: The data pointed to by this tensor may not contiguous; do NOT
   * assume that itemsize() * numel() is sufficient to compute the bytes that
   * can be validly read from this tensor.
   */
  inline void* data() const {
    TORCH_CHECK(has_storage(),
        "Cannot access data pointer of Tensor that doesn't have storage");
    TORCH_CHECK(dtype_initialized(),
        "Cannot access data pointer of Tensor that doesn't have initialized dtype "
        "(e.g., caffe2::Tensor x(CPU), prior to calling mutable_data<T>() on x)");
    return static_cast<void*>(
        static_cast<char*>(storage_.data()) +
        data_type_.itemsize() * storage_offset_);
  }

  /**
   * Like data<T>(), but performs no checks.  You are responsible for ensuring
   * that all invariants required by data() are upheld here.
   */
  template <typename T>
  inline T * unsafe_data() const {
    return storage_.unsafe_data<T>() + storage_offset_;
  }

  /**
   * Returns the TypeMeta of a tensor, which describes what data type
   * it is (e.g., int, float, ...)
   */
  const caffe2::TypeMeta& dtype() const {
    return data_type_;
  }

  /**
   * Return the size of a single element of this tensor in bytes.
   */
  size_t itemsize() const {
    TORCH_CHECK(dtype_initialized(),
        "Cannot report itemsize of Tensor that doesn't have initialized dtype "
        "(e.g., caffe2::Tensor x(CPU), prior to calling mutable_data<T>() on x)");
    return data_type_.itemsize();
  }

  /**
   * Return the offset in number of elements into the storage that this
   * tensor points to.  Most tensors have storage_offset() == 0, but,
   * for example, an index into a tensor will have a non-zero storage_offset().
   *
   * WARNING: This is NOT computed in bytes.
   *
   * XXX: The only thing stopping this function from being virtual is Variable.
   */
  virtual int64_t storage_offset() const {
    return storage_offset_;
  }

  /**
   * True if a tensor has no elements (e.g., numel() == 0).
   */
  inline bool is_empty() const {
    return numel() == 0;
  }

  /**
   * Change the dimensionality of a tensor.  This is truly a resize:
   * old sizes, if they are still valid, are preserved (this invariant
   * is utilized by some call-sites, e.g., the implementation of squeeze, which
   * mostly wants the sizes to stay the same).  New dimensions are given zero
   * size and zero stride; this is probably not what you want--you should
   * set_size/set_stride afterwards.
   *
   * TODO: This should be jettisoned in favor of `set_sizes_and_strides`,
   * which is harder to misuse.
   */
  virtual void resize_dim(int64_t ndim) {
    TORCH_CHECK(allow_tensor_metadata_change(), "resize_dim ", err_msg_tensor_metadata_change_not_allowed);
    sizes_.resize(ndim, 0);
    strides_.resize(ndim, 0);
    refresh_numel();
    refresh_contiguous();
  }

  /**
   * Change the size at some dimension.  This DOES NOT update strides;
   * thus, most changes to size will not preserve contiguity.  You probably
   * also want to call set_stride() when you call this.
   *
   * TODO: This should be jettisoned in favor of `set_sizes_and_strides`,
   * which is harder to misuse.
   */
  virtual void set_size(int64_t dim, int64_t new_size) {
    TORCH_CHECK(allow_tensor_metadata_change(), "set_size ", err_msg_tensor_metadata_change_not_allowed);
    sizes_.at(dim) = new_size;
    refresh_numel();
    refresh_contiguous();
  }

  /**
   * Change the stride at some dimension.
   *
   * TODO: This should be jettisoned in favor of `set_sizes_and_strides`,
   * which is harder to misuse.
   */
  virtual void set_stride(int64_t dim, int64_t new_stride) {
    TORCH_CHECK(allow_tensor_metadata_change(), "set_stride ", err_msg_tensor_metadata_change_not_allowed);
    strides_[dim] = new_stride;
    refresh_numel();
    refresh_contiguous();
  }

  /**
   * Set the offset into the storage of this tensor.
   *
   * WARNING: This does NOT check if the tensor is in bounds for the new
   * location at the storage; the caller is responsible for checking this
   * (and resizing if necessary.)
   */
  virtual void set_storage_offset(int64_t storage_offset) {
    TORCH_CHECK(allow_tensor_metadata_change(), "set_storage_offset ", err_msg_tensor_metadata_change_not_allowed);
    storage_offset_ = storage_offset;
  }

  /**
   * Like set_sizes_and_strides but assumes contiguous strides.
   *
   * WARNING: This function does not check if the requested
   * sizes/strides are in bounds for the storage that is allocated;
   * this is the responsibility of the caller
   */
  void set_sizes_contiguous(IntArrayRef new_size) {
    TORCH_CHECK(allow_tensor_metadata_change(), "set_sizes_contiguous ", err_msg_tensor_metadata_change_not_allowed);
    auto new_dim = new_size.size();

    sizes_.resize(new_dim);
    for (size_t dim = 0; dim < new_dim; ++dim) {
      sizes_[dim] = new_size[dim];
    }

    refresh_numel();
    empty_tensor_restride(MemoryFormat::Contiguous);
  }

  /**
   * Set the sizes and strides of a tensor.
   *
   * WARNING: This function does not check if the requested
   * sizes/strides are in bounds for the storage that is allocated;
   * this is the responsibility of the caller
   */
  void set_sizes_and_strides(IntArrayRef new_size, IntArrayRef new_stride) {
    TORCH_CHECK(allow_tensor_metadata_change(), "set_sizes_and_strides ", err_msg_tensor_metadata_change_not_allowed);
    TORCH_CHECK(
        new_size.size() == new_stride.size(),
        "dimensionality of sizes (",
        new_size.size(),
        ") must match dimensionality of strides (",
        new_stride.size(),
        ")");
    auto new_dim = new_size.size();

    sizes_.resize(new_dim);
    for (size_t dim = 0; dim < new_dim; ++dim) {
      sizes_[dim] = new_size[dim];
    }

    strides_.resize(new_dim);
    if (new_dim > 0) {
      for (size_t dim = new_dim - 1; ; dim--) {
        if (new_stride[dim] >= 0) {
          strides_[dim] = new_stride[dim];
        } else {
          // XXX: This behavior is surprising and may need to be removed to
          // support negative strides. Some pytorch functions rely on it:
          // for example, torch.cat (run TestTorch.test_cat_empty).
          if (dim == new_dim - 1) {
            strides_[dim] = 1;
          } else {
            // Keep stride monotonically increasing to match NumPy.
            strides_[dim] = std::max<int64_t>(sizes_[dim + 1], 1) * strides_[dim + 1];
          }
        }
        if (dim == 0) break;
      }
    }

    refresh_numel();
    refresh_contiguous();
  }

  /**
   * Return the size of a tensor at some dimension.
   */
  virtual int64_t size(int64_t d) const;

  /**
   * Return the stride of a tensor at some dimension.
   */
  virtual int64_t stride(int64_t d) const;

  /**
   * Set whether a tensor allows changes to its metadata (e.g. sizes / strides / storage / storage_offset).
   * See NOTE [ Metadata Change for a Detached Tensor ] for details.
   */
  void set_allow_tensor_metadata_change(bool value) {
    allow_tensor_metadata_change_ = value;
  }

  /**
   * True if a tensor allows changes to its metadata (e.g. sizes / strides / storage / storage_offset).
   * See NOTE [ Metadata Change for a Detached Tensor ] for details.
   */
  bool allow_tensor_metadata_change() const {
    return allow_tensor_metadata_change_;
  }

  /**
   * Set the pointer to autograd metadata.
   */
  void set_autograd_meta(std::unique_ptr<c10::AutogradMetaInterface> autograd_meta);

  /**
   * Return the pointer to autograd metadata.  May return nullptr if the
   * tensor does not track gradients.
   */
  c10::AutogradMetaInterface* autograd_meta() const;

  /**
   * Set the pointer to named tensor metadata.
   */
  void set_named_tensor_meta(std::unique_ptr<c10::NamedTensorMetaInterface> named_tensor_meta) {
    TORCH_WARN_ONCE(
        "Named tensors and all their associated APIs are an experimental feature ",
        "and subject to change. Please do not use them for anything important ",
        "until they are released as stable.");
#ifdef DEBUG
    if (named_tensor_meta) {
      TORCH_INTERNAL_ASSERT(named_tensor_meta->slow_dim() == dim());
    }
#endif
    named_tensor_meta_ = std::move(named_tensor_meta);
  }

  /**
   * Return the pointer to named tensor metadata.
   */
  const c10::NamedTensorMetaInterface* named_tensor_meta() const {
    return named_tensor_meta_.get();
  }

  c10::NamedTensorMetaInterface* named_tensor_meta() {
    return named_tensor_meta_.get();
  }

  bool has_named_tensor_meta() {
    return named_tensor_meta_ != nullptr;
  }


  // NOTE [ TensorImpl Shallow-Copying ]
  //
  // TensorImpl shallow-copying is used when we want to have two Variables share the same tensor metadata
  // (e.g. sizes / strides / storage pointer / storage_offset), but each with a different autograd history.
  // Example call sites:
  //
  // 1. `var_detached = var.detach()` uses `shallow_copy_and_detach()` to create `var_detached` that shares
  // the same tensor metadata with `var`, but with a completely new autograd history.
  // 2. `var.set_data(tensor)` uses `shallow_copy_from()` to copy tensor metadata from
  // `tensor` into `var`, while keeping `var`'s original AutogradMeta.
  //
  // Functions that shallow-copy a TensorImpl (such as `shallow_copy_and_detach()` / `shallow_copy_from()` /
  // `copy_tensor_metadata()`) copy the tensor metadata fields (e.g. sizes / strides / storage pointer /
  // storage_offset) by value. However, the following fields are not copied:
  //
  // 1. the AutogradMeta pointer, because it is unique for each Variable.
  // 2. the version counter, because the destination TensorImpl's version counter is either set to the
  // passed-in `version_counter` (in `shallow_copy_and_detach()` and `copy_tensor_metadata()`), or it is kept
  // intact (in `shallow_copy_from()`). See NOTE [ Version Counter Sharing ] for details.
  //
  // In `shallow_copy_and_detach()` and `copy_tensor_metadata()`, the passed-in `allow_tensor_metadata_change`
  // determines whether the TensorImpl shallow-copy allows changes to its metadata (e.g. sizes / strides /
  // storage / storage_offset). See NOTE [ Metadata Change for a Detached Tensor ] for details.
  //
  // In `shallow_copy_from()`, we don't check the destination TensorImpl's `allow_tensor_metadata_change_`,
  // because `shallow_copy_from()` is used for implementing functions such as `var.set_data(tensor)`, which
  // changes `var`'s tensor metadata and expects its `allow_tensor_metadata_change_` to be ignored.

  /**
   * One TensorImpl can be copied to another TensorImpl if they have the same
   * DispatchKeySet. The only two special cases (for legacy reason) are:
   * CPUTensorId is compatible with CUDATensorId and SparseCPUTensorId is
   * compatible with SparseCUDATensorId.
   */
  inline bool has_compatible_shallow_copy_type(DispatchKeySet from) {
    auto is_dense = [](DispatchKeySet ts) {
      return ts.has(DispatchKey::CPUTensorId) ||
             ts.has(DispatchKey::CUDATensorId) ||
             ts.has(DispatchKey::HIPTensorId);
    };
    auto is_sparse = [](DispatchKeySet ts) {
      return ts.has(DispatchKey::SparseCPUTensorId) ||
             ts.has(DispatchKey::SparseCUDATensorId) ||
             ts.has(DispatchKey::SparseHIPTensorId);
    };
    return (type_set_ == from) || (is_dense(type_set_) && is_dense(from)) || (is_sparse(type_set_) && is_sparse(from));
  }

  /**
   * Return a TensorImpl that is a shallow-copy of this TensorImpl.
   *
   * For usage of `version_counter` and `allow_tensor_metadata_change`,
   * see NOTE [ TensorImpl Shallow-Copying ].
   */
  virtual c10::intrusive_ptr<TensorImpl> shallow_copy_and_detach(
      const c10::VariableVersion& version_counter,
      bool allow_tensor_metadata_change) const {
    auto impl = c10::make_intrusive<TensorImpl>(Storage(storage()), type_set_);
    copy_tensor_metadata(
      /*src_impl=*/this,
      /*dest_impl=*/impl.get(),
      /*version_counter=*/version_counter,
      /*allow_tensor_metadata_change=*/allow_tensor_metadata_change);
    impl->refresh_numel();
    impl->refresh_contiguous();
    return impl;
  }

  /**
   * Shallow-copies data from another TensorImpl into this TensorImpl.
   *
   * For why this function doesn't check this TensorImpl's `allow_tensor_metadata_change_`,
   * see NOTE [ TensorImpl Shallow-Copying ].
   */
  virtual void shallow_copy_from(const c10::intrusive_ptr<TensorImpl>& impl) {
    copy_tensor_metadata(
      /*src_impl=*/impl.get(),
      /*dest_impl=*/this,
      /*version_counter=*/version_counter(),
      /*allow_tensor_metadata_change=*/allow_tensor_metadata_change());
    refresh_numel();
    refresh_contiguous();
  }

  void set_version_counter(
    const c10::VariableVersion& version_counter) noexcept {
    version_counter_ = version_counter;
  }

  const c10::VariableVersion& version_counter() const noexcept {
    return version_counter_;
  }

  void bump_version() noexcept {
    version_counter_.bump();
  }

  inline void set_pyobj(PyObject* pyobj) noexcept {
    pyobj_ = pyobj;
  }

  inline PyObject* pyobj() const noexcept {
    return pyobj_;
  }

 private:
  // See NOTE [c10::optional operator usage in CUDA]
  // We probably don't want to expose this publically until
  // the note is addressed.
  c10::optional<c10::Device> device_opt() const {
    return device_opt_;
  }

 public:

  /**
   * The device type of a Tensor, e.g., DeviceType::CPU or DeviceType::CUDA.
   */
  DeviceType device_type() const {
    // TODO: A useful internal assert would be to show that device_opt_ is null
    // only if you are an undefined tensor
    TORCH_CHECK(device_opt_.has_value(), "device_type cannot be run on undefined Tensor");
    // See NOTE [c10::optional operator usage in CUDA]
    return (*device_opt_).type();
  }

  /**
   * @brief Extends the outer-most dimension of this tensor by num elements,
   * preserving the existing data.
   *
   * The underlying data may be reallocated in order to accommodate the new
   * elements, in which case this tensors' capacity is grown at a factor of
   * growthPct. This ensures that Extend runs on an amortized O(1) time
   * complexity.
   *
   * This op is auto-asynchronous if the underlying device (CUDA) supports it.
   */
  void Extend(int64_t num, float growthPct) {
    TORCH_CHECK(sizes_.size() >= 1u);
    TORCH_CHECK(num >= 0, "`num` must be non-negative for Extend");
    TORCH_CHECK(
        is_contiguous_,
        "Right now Extend is only supported for contiguous Tensor.");
    auto newDims = sizes_;
    newDims[0] += num;
    if (!storage_.data()) {
      Resize(newDims);
      return;
    }
    auto newNumel = std::accumulate(
        newDims.begin(),
        newDims.end(),
        static_cast<int64_t>(1),
        std::multiplies<int64_t>());
    if (newNumel * storage_.itemsize() <= storage_.capacity()) {
      sizes_ = newDims;
      numel_ = newNumel;
      return;
    }
    auto newCapacity = sizes_;
    newCapacity[0] = std::max<size_t>(
        newDims[0], std::ceil(sizes_[0] * (growthPct + 100) / 100));
    auto oldData = std::move(storage_.data_ptr());
    auto oldSize = numel_;
    auto oldDims = sizes_;
    Resize(newCapacity);
    auto* newData = raw_mutable_data(data_type_);
    if (data_type_.copy()) {
      TORCH_CHECK(
          device_type() == DeviceType::CPU,
          "non-POD types work only on CPU");
      data_type_.copy()(oldData.get(), newData, oldSize);
    } else {
      // The following copy uses the current (thread local) stream for copying
      // and also takes the GPU id from the device() field passed in.
      //
      // TODO: Potentially more enforcements are necessary to avoid accidental
      // switch to sync copy if the currently set device is wrong.
      //
      // Specifically, we might need to switch to a different context device
      // here explicitly to avoid relying on user synchronizing things
      // properly.
      CopyBytes(
          oldSize * itemsize(),
          oldData.get(),
          device(),
          newData,
          device(),
          true); // non-blocking
    }
    reserved_ = true;
    sizes_ = newDims;
    numel_ = newNumel;
  }

  /**
   * @brief Reserve space for the underlying tensor.
   *
   * This must be called after Resize(), since we only specify the first
   * dimension This does not copy over the old data to the newly allocated space
   */
  template <class T>
  void ReserveSpace(const T& outer_dim) {
    TORCH_CHECK(
        is_contiguous_,
        "Right now ReserveSpace is only supported for contiguous Tensor.");
    TORCH_CHECK(
        storage_.unique(), "Can't call ReserveSpace on shared storage.");
    auto newCapacity = sizes_;
    newCapacity[0] = outer_dim;
    auto newNumel = std::accumulate(
        newCapacity.begin(),
        newCapacity.end(),
        static_cast<int64_t>(1),
        std::multiplies<int64_t>());
    if (newNumel * storage_.itemsize() <= storage_.capacity()) {
      return;
    }
    // Old data is discarded
    storage_.data_ptr().clear();
    auto oldSize = numel_;
    auto oldDims = sizes_;
    Resize(newCapacity);
    // Allocate new memory but don't copy over the data
    raw_mutable_data(data_type_);
    sizes_ = oldDims;
    numel_ = oldSize;
    reserved_ = true;
  }

  /**
   * @brief Resizes a tensor.
   *
   * Resize takes in a vector of ints specifying the dimensions of the tensor.
   * You can pass in an empty vector to specify that it is a scalar (i.e.
   * containing one single item).
   *
   * The underlying storage may be deleted after calling Resize: if the new
   * shape leads to a different number of items in the tensor, the old memory
   * is deleted and new memory will be allocated next time you call
   * mutable_data(). However, if the shape is different but the total number of
   * items is the same, the underlying storage is kept.
   *
   * This method respects caffe2_keep_on_shrink.  Consult the internal logic
   * of this method to see exactly under what circumstances this flag matters.
   */
  template <typename... Ts>
  void Resize(Ts... dim_source) {
    bool size_changed = SetDims(dim_source...);
    if (size_changed) {
      // If needed, we will free the data. the next mutable_data() call
      // will create the data storage.
      bool reset_tensor = false;
      if (reserved_) {
        // If tensor is reserved then don't claim its memeory unless capacity()
        // is smaller than new size
        reset_tensor = storage_.capacity() < (storage_offset_ + numel_) * storage_.itemsize();
      } else {
        reset_tensor = storage_.capacity() <
                (storage_offset_ + numel_) * storage_.itemsize() ||
            !FLAGS_caffe2_keep_on_shrink ||
            storage_.capacity() -
                    (storage_offset_ + numel_) * storage_.itemsize() >
                static_cast<size_t>(FLAGS_caffe2_max_keep_on_shrink_memory);
      }

      if (reset_tensor && storage_initialized()) {
        FreeMemory();
      }
    }
  }

  /**
   * Resizes the tensor without touching underlying storage.
   * This requires the total size of the tensor to remains constant.
   */
  inline void Reshape(const std::vector<int64_t>& dims) {
    TORCH_CHECK(
        is_contiguous_,
        "Right now Reshape is only supported for contiguous Tensor.");
    int64_t new_size = 1;
    for (auto d : dims) {
      TORCH_CHECK(d >= 0);
      new_size *= d;
    }
    TORCH_CHECK(
        new_size == numel_,
        "New size and old size are not equal. You cannot use Reshape, "
        "but should use Resize."
        // TODO(jiayq): remove the following warning after pending diffs
        // stabilize.
        " The old caffe2 mixes Reshape and Resize but this behavior has "
        "been changed. If you find this error, most likely you will need "
        "to change corresponding code from Reshape to Resize.");
    sizes_ = dims;
    empty_tensor_restride(MemoryFormat::Contiguous);
  }

  /**
   * Release whatever memory the tensor was holding but keep size and type
   * information. Subsequent call to mutable_data will trigger new memory
   * allocation.
   */
  inline void FreeMemory() {
    // We'll detach from the old Storage and create a new one
    storage_ = Storage::create_legacy(storage_.device(), data_type_);
    storage_offset_ = 0;
  }

   /**
   * @brief Shares the data with another tensor.
   *
   * To share data between two tensors, the sizes of the two tensors must be
   * equal already. The reason we do not implicitly do a Resize to make the two
   * tensors have the same shape is that we want to allow tensors of different
   * shapes but the same number of items to still be able to share data. This
   * allows one to e.g. have a n-dimensional Tensor and a flattened version
   * sharing the same underlying storage.
   *
   * The source tensor should already have its data allocated.
   */
  // To be deprecated
  void ShareData(const TensorImpl& src) {
    // Right now, we are assuming the device_type are the same, since it is
    // inherently the same in the non-templatized code. We should probably add
    // an assert here which might affect perf a little bit.
    TORCH_CHECK(
        src.numel_ == numel_,
        "Size mismatch - did you call reshape before sharing the data?");
    // It is possible that the source tensor hasn't called mutable_data() yet,
    // in which case ShareData() doesn't make much sense since we don't really
    // know what to share yet.
    // TODO: Add the assert after all uninitialized states are eliminated
    // TORCH_CHECK(src.dtype_initialized(),
    //            "Source tensor don't have a data type (did you call mutable_data<T> on the tensor?)");
    if (!src.dtype_initialized()) {
      C10_LOG_EVERY_MS(WARNING, 1000) <<
                   "Source tensor don't have a data type (did you call mutable_data<T> on the tensor?)";
    }
    TORCH_CHECK(
        src.storage_initialized(),
        "Source tensor has no content and has size > 0");
    // Finally, do sharing.
    /* Since we create new Storage whenever we need to change data_type/capacity
     * this still keeps the original semantics
     */
    storage_ = src.storage();
    data_type_ = src.dtype();
    device_opt_ = src.device_opt();
    storage_offset_ = src.storage_offset();
  }

  void ShareExternalPointer(
      DataPtr&& data_ptr,
      const caffe2::TypeMeta& data_type,
      size_t capacity) {
    TORCH_CHECK(
        data_type.id() != caffe2::TypeIdentifier::uninitialized(),
        "To share with a raw external pointer you need to pass in an "
        "initialized data_type(TypeMeta).");
    if (!capacity) {
      capacity = numel_ * data_type.itemsize();
    }
    if (storage_.unique()) {
      storage_.UniqueStorageShareExternalPointer(
          std::move(data_ptr), data_type, capacity);
      data_type_ = data_type;
      device_opt_ = storage_.device();
      storage_offset_ = 0;
    } else {
      int64_t numel = capacity / data_type.itemsize();
      // Create a new Storage
      storage_ = Storage(
          data_type,
          numel,
          std::move(data_ptr),
          /*allocator=*/nullptr,
          /*resizable=*/false);
      data_type_ = data_type;
      device_opt_ = storage_.device();
      storage_offset_ = 0;
    }
  }

  /**
   * Returns a mutable raw pointer of the underlying storage. Since we will need
   * to know the type of the data for allocation, a TypeMeta object is passed in
   * to specify the necessary information. This is conceptually equivalent of
   * calling mutable_data<T>() where the TypeMeta parameter meta is derived from
   * the type T. This function differs from mutable_data<T>() in the sense that
   * the type T can be specified during runtime via the TypeMeta object.
   *
   * If the existing data does not match the desired type, it will be deleted
   * and a new storage will be created.
   */
  inline void* raw_mutable_data(const caffe2::TypeMeta& meta) {
    // For 0-size tensors it's fine to return any pointer (including nullptr)
    if (data_type_ == meta && storage_initialized()) {
      return static_cast<void*>(static_cast<char*>(storage_.data()) + storage_offset_ * meta.itemsize());
    } else {
      bool had_special_dtor = data_type_.placementDelete() != nullptr;
      storage_offset_ = 0;
      if (storage_.unique()) {
        storage_.set_dtype(meta);
      } else {
        if (data_type_ != meta) {
          storage_ = Storage::create_legacy(storage_.device(), meta);
        }
      }
      data_type_ = meta;
      // NB: device is not changed

      // We can reuse the existing buffer if the current data does not have
      // a special destructor and the new data doesn't have a special
      // constructor.
      if (numel_ == 0 ||
          (meta.placementNew() == nullptr && !had_special_dtor &&
           storage_.numel() >= numel_)) {
        TORCH_INTERNAL_ASSERT(storage_offset_ == 0); // because we just reallocated
        return storage_.data();
      }
      const Allocator* allocator = storage_.allocator();
      // Storage might have nullptr allocator in rare cases, for example, if
      // an external memory segment has been wrapped with Tensor and we don't
      // know how to reallocate it. However, in order to preserve legacy C2
      // behavior, we allow reallocating the memory using default allocator.
      if (allocator == nullptr) {
        allocator = GetAllocator(storage_.device_type());
      }
      if (meta.placementNew()) {
        // For types that need placement new, we will call it, as well as
        // making sure that when the data is freed, it calls the right
        // destruction procedure.
        auto size = numel_;
        auto dtor = data_type_.placementDelete();
        auto data_ptr = allocator->allocate(numel_ * storage_.itemsize());
        storage_.set_data_ptr(PlacementDeleteContext::makeDataPtr(
            std::move(data_ptr), dtor, size, storage_.device()));
        data_type_.placementNew()(storage_.data(), numel_);
      } else {
        // For fundamental type, new and delete is easier.
        storage_.set_data_ptr(
            allocator->allocate(numel_ * storage_.itemsize()));
      }
      storage_.set_numel(numel_);
      TORCH_INTERNAL_ASSERT(storage_offset_ == 0); // because we just reallocated
      device_opt_ = storage_.device();
      return storage_.data();
    }
  }

  /**
   * Returns a typed pointer of the underlying storage.
   *
   * For fundamental types, we reuse possible existing storage if there
   * is sufficient capacity.
   */
  template <typename T>
  inline T* mutable_data() {
    if (storage_initialized() && storage_.IsType<T>()) {
      return static_cast<T*>(storage_.data()) + storage_offset_;
    }
    // Check it here statically - otherwise TypeMeta would throw the runtime
    // error in attempt to invoke TypeMeta::ctor()
    static_assert(
        std::is_default_constructible<T>::value,
        "Tensor can't hold non-default-constructible types");
    return static_cast<T*>(raw_mutable_data(caffe2::TypeMeta::Make<T>()));
  }

  /**
   * True if a tensor is storage initialized.  A tensor may become
   * storage UNINITIALIZED after a Resize() or FreeMemory()
   */
  bool storage_initialized() const {
    TORCH_CHECK(has_storage(), "cannot call storage_initialized on tensor that does not have storage");
    return storage_.data() || numel_ == 0;
  }

  /**
   * True if a tensor is dtype initialized.  A tensor allocated with
   * Caffe2-style constructors is dtype uninitialized until the
   * first time mutable_data<T>() is called.
   */
  bool dtype_initialized() const noexcept {
    return data_type_ != caffe2::TypeMeta();
  }

  void set_storage(at::Storage storage) {
    TORCH_CHECK(allow_tensor_metadata_change(), "set_storage ", err_msg_tensor_metadata_change_not_allowed);
    storage_ = std::move(storage);
    data_type_ = storage_.dtype();
    device_opt_ = storage_.device();
  }

  /**
   * Set the strides of the tensor to match memory_format
   *
   * WARNING: This function doesn't rearrange data and assumes tensor is a memory
   * contiguous
   */
  virtual void empty_tensor_restride(MemoryFormat memory_format) {
    #ifdef DEBUG
        TORCH_INTERNAL_ASSERT(compute_numel() == numel_,
        "If you are seeing this error, that means empty_tensor_restride was "
        "called before setting correct numel");
    #endif
    switch (memory_format) {
      case MemoryFormat::Contiguous: {
        // dim_ is a virtual call, don't repeat it
        auto dim_ = dim();
        strides_.resize(dim_);
        if (dim_ > 0) {
          int last_idx = dim_ - 1;
          strides_[last_idx] = 1;
          for (auto i = last_idx - 1; i >= 0; --i) {
            strides_[i] = strides_[i + 1] * std::max<int64_t>(sizes_[i + 1], 1);
          }
        }
        break;
      }
      case MemoryFormat::ChannelsLast: {
        TORCH_CHECK(
            dim() == 4,
            "required rank 4 tensor to use channels_last format");
        set_sizes_and_strides(sizes(), get_channels_last_strides(sizes()));
        break;
      }
      case MemoryFormat::Preserve:
        TORCH_CHECK(false, "unsupported memory format ", memory_format);
        // Cleaning warning messages, no need to break as TORCH_CHECK(false)
        // terminates flow.
        // break;
    }
    // recompute contiguous flag, as currently NHWC/NCHW flags are not mutually
    // exclusive see #24090
    refresh_contiguous();
  }

  bool is_strides_like_channels_last() const {
    return is_channels_last_;
  }

  bool is_non_overlapping_and_dense() const {
    return is_non_overlapping_and_dense_;
  }

private:

  // The Caffe2 Resize() method supports being called both as Resize({2,2}) as
  // well as variadic with Resize(2, 2).  These overloads provide all of the
  // supported calling configurations, while being overloads (and not templates)
  // so that implicit conversions still work.
  //
  // SetDims on ArrayRef is internally implemented as a template, so we can
  // handle both ArrayRefs of different types (there are some uses of
  // Resize in Caffe2 which pass in int, not int64_t.)

  template <
      typename T,
      typename = typename std::enable_if<std::is_integral<T>::value>::type>
  bool SetDimsTemplate(ArrayRef<T> src) {
    auto old_numel = numel_;
    sizes_.resize(src.size());
    int64_t new_numel = 1;
    for (size_t i = 0; i < src.size(); ++i) {
      new_numel *= src[i];
      sizes_[i] = src[i];
    }
    numel_ = new_numel;
    empty_tensor_restride(MemoryFormat::Contiguous);
    return numel_ != old_numel;
  }

  bool SetDims(ArrayRef<int64_t> s) {
    return SetDimsTemplate(s);
  }

  bool SetDims(ArrayRef<int> s) {
    return SetDimsTemplate(s);
  }

  bool SetDims(ArrayRef<size_t> s) {
    return SetDimsTemplate(s);
  }

  bool SetDims() {
    return SetDims(IntArrayRef{});
  }

  bool SetDims(const int64_t d0) {
    return SetDims(IntArrayRef{d0});
  }

  bool SetDims(const int64_t d0, const int64_t d1) {
    return SetDims(IntArrayRef{d0, d1});
  }

  bool SetDims(const int64_t d0, const int64_t d1, const int64_t d2) {
    return SetDims(IntArrayRef{d0, d1, d2});
  }

  bool SetDims(const int64_t d0, const int64_t d1, const int64_t d2, const int64_t d3) {
    return SetDims(IntArrayRef{d0, d1, d2, d3});
  }

  /**
   * Compute the number of elements based on the sizes of a tensor.
   */
  int64_t compute_numel() const {
    int64_t n = 1;
    for (auto s : sizes()) {
      n *= s;
    }
    return n;
  }

  /**
   * Compute whether or not a tensor is contiguous based on the sizes and
   * strides of a tensor.
   */
  bool compute_contiguous() const;

  bool compute_channels_last_contiguous() const;

  bool compute_strides_like_channels_last() const;

  bool compute_non_overlapping_and_dense() const;

protected:
  /**
   * Recompute the cached numel of a tensor.  Call this if you modify sizes.
   */
  void refresh_numel() {
    numel_ = compute_numel();
  }

  /**
   * Recompute the cached contiguity of a tensor.  Call this if you modify sizes
   * or strides.
   */
  void refresh_contiguous() {
    is_contiguous_ = compute_contiguous();
    is_channels_last_contiguous_ = compute_channels_last_contiguous();
    is_channels_last_ = is_channels_last_contiguous_ || compute_strides_like_channels_last();
    is_non_overlapping_and_dense_ = is_contiguous_ || is_channels_last_contiguous_ || compute_non_overlapping_and_dense();
  }

  /**
   * Copy the tensor metadata fields (e.g. sizes / strides / storage pointer / storage_offset)
   * from one TensorImpl to another TensorImpl.
   *
   * For usage of `version_counter` and `allow_tensor_metadata_change`, see NOTE [ TensorImpl Shallow-Copying ].
   */
  static void copy_tensor_metadata(
      const TensorImpl* src_impl,
      TensorImpl* dest_impl,
      const c10::VariableVersion& version_counter,
      bool allow_tensor_metadata_change);

protected:
  // Error message to show when the user tries to change tensor metadata on
  // Tensor created from .data or .detach().
  //
  // See NOTE [ Metadata Change for a Detached Tensor ] for details.
  static const char * const err_msg_tensor_metadata_change_not_allowed;

  Storage storage_;

private:
  // This pointer points to an AutogradMeta struct that stores autograd-specific fields
  // (such as grad_ / grad_fn_ / grad_accumulator_).
  // This pointer always has unique ownership (meaning only one TensorImpl can own it
  // at a time).
  //
  // autograd_meta_ can be nullptr, as an optimization.  When this occurs, it is
  // equivalent to having an autograd_meta_ pointing to a default constructed
  // AutogradMeta; intuitively, tensors which don't require grad will have this
  // field set to null.  If !type_set_.has(VariableTensorId), then
  // autograd_meta == nullptr (but not vice versa, due to the nullptr
  // optimization)
  //
  // This means accessors on autograd_meta_ have to be careful to test if they
  // got a nullptr, and handle default behavior appropriately in that case.
  //
  // Note that we don't enforce the invariant that if the AutogradMeta is
  // default constructed, it is nullptr (to do this, we'd have to continuously
  // check if an AutogradMeta became, by mutation, equal to the default
  // constructed form.  (This might be useful, but it seems rare enough that
  // a requires_grad=True variable will turn back into the requires_grad=False
  // version.)  So there are three representable states:
  //
  //    1. autograd_meta_ == nullptr
  //    2. autograd_meta_ is default constructed (semantically, same as (1))
  //    3. autograd_meta_ has nontrivial information content
  //
  std::unique_ptr<c10::AutogradMetaInterface> autograd_meta_ = nullptr;

protected:
  std::unique_ptr<c10::NamedTensorMetaInterface> named_tensor_meta_ = nullptr;

  c10::VariableVersion version_counter_;

  // This field contains a weak reference to a PyObject representing
  // this Tensor.  It MUST NOT be a strong reference, as that would
  // create a reference cycle between Tensor and the PyObject.  If
  // pyobj is nullptr, when we transfer Tensor to Python, we allocate
  // a new PyObject for it and set this field.  This is thread safe
  // because all Python code is protected under the GIL.  This design does
  // NOT WORK for Tensors which are shared across multiple Python
  // subinterpreters (introduced in Python 3.8) since you don't have
  // enough space to store the separate PyObject per subinterpreter.
  // When a PyObject dies, you are obligated to clear this field
  // (otherwise, you will try to use-after-free the pyobj); this currently
  // occurs in THPVariable_clear in torch/csrc/autograd/python_variable.cpp
  PyObject* pyobj_ = nullptr;

  // We could save a word or two by combining the SmallVector structs,
  // since their size is redundant, and if we need to overflow the buffer space
  // we could keep the two pointers together. However, that would require
  // implementing another struct from scratch, so only do this if we're desperate.
  SmallVector<int64_t,5> sizes_;
  SmallVector<int64_t,5> strides_;

  int64_t storage_offset_ = 0;
  // If sizes and strides are empty, the numel is 1!!  However, most of the
  // time, we will immediately set sizes to {0} and reset numel to 0.
  // (Can't do that in the default initializers, because there's no way to
  // spell "allocate a one-element array" for strides_).
  int64_t numel_ = 1;

  // INVARIANT: When storage is non-null, this type meta must
  // agree with the type meta in storage
  caffe2::TypeMeta data_type_;

  // NOTE [c10::optional operator usage in CUDA]
  // Our optional definition doesn't compile in .cu file if `value()` or
  // `operator->` are used.  Instead, we always use `operator*`.
  // See https://github.com/pytorch/pytorch/issues/18496 for more info.
  // If this is too burdensome to maintain, we can just
  // manually implement this with an additional bool.

  // INVARIANT: When storage is non-null, this Device must
  // agree with the type meta in storage.
  //
  // INVARIANT: device_opt_ is only nullopt for undefined tensors
  // (which do not have a device.)
  c10::optional<c10::Device> device_opt_;

  // The set of DispatchKeys which describe this tensor
  //
  // INVARIANT: type_set_.has(DispatchKey::VariableTensorId) (every tensor
  // is a variable).  Historically this was not the case (there was a
  // distinction between plain tensors and variables), but because
  // we merged Variable and Tensor, this invariant now always holds.
  // This invariant is currently enforced in the constructor of TensorImpl.
  //
  // You might be wondering why we don't just not include VariableTensorId
  // from the type set, if it is always set.  The answer is, we still need
  // to dispatch differently from variables, and then mask out the variable
  // id once we are done handling autograd.  If the boolean here was
  // inverted, we wouldn't be able to get autograd codepath (since there's
  // be no DispatchKey to dispatch to!)  We cannot set VariableTensorId
  // as the default value contained in the *included* tensor type id set
  // as TLS requires our state to be zero-initialized (i.e., it is not
  // included).
  DispatchKeySet type_set_;

  // You get to have eight byte-size fields here, before you
  // should pack this into a bitfield.
  bool is_contiguous_ = true;

  // Tensor is stored in the channels last memory format, when dimensions
  // order is NCHW and C-strides < W-strides < H-strides < N-strides
  // (If size of any dimension is equal to 1, this dimension strides value
  // is not taken into account).
  bool is_channels_last_ = false;

  // Channels last contiguous tensor is channel last tensor which occupies
  // contiguous memory block.
  bool is_channels_last_contiguous_ = false;

  // Dense tensor is the tensor that store values in a contiguous block of memory.
  // Non-overlapping tensor is the tensor in which elements occupy individual
  // non-repetitive memory.
  bool is_non_overlapping_and_dense_ = false;

  bool is_wrapped_number_ = false;

  // NOTE [ Metadata Change for a Detached Tensor ]
  //
  // Normally, a user is allowed to change the tensor metadata
  // (e.g. sizes / strides / storage / storage_offset) of a tensor.
  // However, if the tensor is created by `t1_detached = t1.data` in Python
  // or `t1_detached = t1.detach()` in Python/C++, those changes to the
  // tensor metadata of `t1_detached` will not be propagated back to the
  // original tensor `t1`. In order to make such changes explicitly illegal,
  // we created the `allow_tensor_metadata_change_` flag, to prevent users
  // from changing metadata of the detached tensor and expecting the original
  // tensor to also be updated.
  //
  // NOTE: For a full list of tensor metadata fields, please see
  // `copy_tensor_metadata()` in TensorImpl and its subclasses to find
  // which fields are copied by value.
  bool allow_tensor_metadata_change_ = true;

  // we decide to keep reserved_ and it will
  // live in Tensor after the split
  // The logic is that if Extend() or ReserveSpace() were ever called,
  // then subsequent Resize()s will not free up Storage.
  bool reserved_ = false;

};

// Note [TensorImpl size constraints]
// ~~~~~~~~~~~~~~~~~~~~~~~~~~~~~~~~~~
// Changed the size of TensorImpl?  If the size went down, good for
// you!  Adjust the documentation below and the expected size.
// Did it go up?  Read on...
//
// Struct size matters.  In some production systems at Facebook, we have
// 400M live tensors during a training run.  Do the math: every 64-bit
// word you add to Tensor is an extra 3.2 gigabytes in RAM.
//
// If you are a Facebook employee, you can check if the run in question
// has tipped you over the point using the command here:
// https://fburl.com/q5enpv98
//
// For reference, we OOMed at 160 bytes (20 words) per TensorImpl.
// This is not counting overhead from strides out-of-line allocation and
// StorageImpl space and this is from before we inlined sizes and strides
// directly into TensorImpl as SmallVectors.
//
// Our memory usage on 32-bit systems is suboptimal, but we're not checking
// for it at the moment (to help avoid rage inducing cycles when the
// 32-bit number is wrong).
//
// Current breakdown:
//
//    vtable pointer
//    strong refcount           TODO: pack these into one word
//    weak refcount
//    storage pointer
//    autograd metadata pointer
//    version counter pointer
//    PyObject pointer
//    sizes SmallVector (begin)
//    sizes SmallVector (end)
//    sizes SmallVector (capacity)
//    sizes SmallVector (pre-allocated 0)
//    sizes SmallVector (pre-allocated 1)
//    sizes SmallVector (pre-allocated 2)
//    sizes SmallVector (pre-allocated 3)
//    sizes SmallVector (pre-allocated 4)
//    strides SmallVector (begin)
//    strides SmallVector (end)
//    strides SmallVector (capacity)
//    strides SmallVector (pre-allocated 0)
//    strides SmallVector (pre-allocated 1)
//    strides SmallVector (pre-allocated 2)
//    strides SmallVector (pre-allocated 3)
//    strides SmallVector (pre-allocated 4)
//    storage offset
//    numel
//    data type pointer
//    (optional) device
//    tensor type id
//    miscellaneous bitfield
//
static_assert(sizeof(void*) != sizeof(int64_t) || // if 64-bit...
              sizeof(TensorImpl) == sizeof(int64_t) * 30,
              "You changed the size of TensorImpl on 64-bit arch."
              "See Note [TensorImpl size constraints] on how to proceed.");
} // namespace c10<|MERGE_RESOLUTION|>--- conflicted
+++ resolved
@@ -328,17 +328,10 @@
 
   // Legacy constructors so I don't have to go update call sites.
   // TODO: When Variable is added, delete these constructors
-<<<<<<< HEAD
-  TensorImpl(Storage&& storage, DispatchKey type_id)
-    : TensorImpl(std::move(storage), DispatchKeySet(type_id)) {}
-  TensorImpl(DispatchKey type_id, const caffe2::TypeMeta& data_type, c10::optional<c10::Device> device_opt)
-    : TensorImpl(DispatchKeySet(type_id), data_type, device_opt) {}
-=======
   TensorImpl(Storage&& storage, DispatchKey dispatch_key)
-    : TensorImpl(std::move(storage), TensorTypeSet(dispatch_key)) {}
+    : TensorImpl(std::move(storage), DispatchKeySet(dispatch_key)) {}
   TensorImpl(DispatchKey dispatch_key, const caffe2::TypeMeta& data_type, c10::optional<c10::Device> device_opt)
-    : TensorImpl(TensorTypeSet(dispatch_key), data_type, device_opt) {}
->>>>>>> 718ba549
+    : TensorImpl(DispatchKeySet(dispatch_key), data_type, device_opt) {}
 
  private:
   // This constructor is private, because the data_type is redundant with
@@ -361,13 +354,8 @@
   virtual void release_resources() override;
 
   /**
-<<<<<<< HEAD
    * Return the DispatchKeySet corresponding to this Tensor, specifying
-   * all of the TensorTypeIds that this Tensor identifies as.  This is the
-=======
-   * Return the TensorTypeSet corresponding to this Tensor, specifying
    * all of the DispatchKeys that this Tensor identifies as.  This is the
->>>>>>> 718ba549
    * information used to dispatch operations on this tensor.
    */
   DispatchKeySet type_set() const { return type_set_; }
